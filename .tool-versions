<<<<<<< HEAD
elixir 1.12.3
erlang 24.1
nodejs 14.18.0
=======
elixir 1.12.3-otp-24
erlang 24.1
nodejs 16.13.0
>>>>>>> b5bae303
<|MERGE_RESOLUTION|>--- conflicted
+++ resolved
@@ -1,9 +1,3 @@
-<<<<<<< HEAD
-elixir 1.12.3
-erlang 24.1
-nodejs 14.18.0
-=======
 elixir 1.12.3-otp-24
 erlang 24.1
-nodejs 16.13.0
->>>>>>> b5bae303
+nodejs 16.13.0