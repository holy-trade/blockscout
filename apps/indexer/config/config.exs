--- conflicted
+++ resolved
@@ -43,11 +43,7 @@
     String.to_integer(System.get_env("TOKEN_METADATA_UPDATE_INTERVAL") || "#{10 * 60 * 60}"),
   # bytes
   memory_limit: 1 <<< 32,
-<<<<<<< HEAD
-  health_check_port: port || 4040,
-=======
   health_check_port: port || 4001,
->>>>>>> 7992365f
   first_block: System.get_env("FIRST_BLOCK") || "0",
   last_block: System.get_env("LAST_BLOCK") || ""
 
