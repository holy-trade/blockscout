# This file is responsible for configuring your application
# and its dependencies with the aid of the Mix.Config module.
use Mix.Config

import Bitwise

block_transformers = %{
  "clique" => Indexer.Transform.Blocks.Clique,
  "celo" => Indexer.Transform.Blocks.Celo,
  "base" => Indexer.Transform.Blocks.Base
}

# Compile time environment variable access requires recompilation.
configured_transformer = System.get_env("BLOCK_TRANSFORMER") || "celo"

port =
  case System.get_env("HEALTH_CHECK_PORT") && Integer.parse(System.get_env("HEALTH_CHECK_PORT")) do
    {port, _} -> port
    :error -> nil
    nil -> nil
  end

block_transformer =
  case Map.get(block_transformers, configured_transformer) do
    nil ->
      raise """
      No such block transformer: #{configured_transformer}.

      Valid values are:
      #{Enum.join(Map.keys(block_transformers), "\n")}

      Please update environment variable BLOCK_TRANSFORMER accordingly.
      """

    transformer ->
      transformer
  end

<<<<<<< HEAD
max_skipping_distance =
  case Integer.parse(System.get_env("MAX_SKIPPING_DISTANCE", "")) do
    {num, ""} -> num
    _ -> 5
  end

config :indexer, :stacktrace_depth, 20

:erlang.system_flag(:backtrace_depth, 20)

=======
>>>>>>> f8cf0d19
config :indexer,
  block_transformer: block_transformer,
  ecto_repos: [Explorer.Repo],
  metadata_updater_seconds_interval:
    String.to_integer(System.get_env("TOKEN_METADATA_UPDATE_INTERVAL") || "#{10 * 60 * 60}"),
  # bytes
  memory_limit: 1 <<< 32,
  health_check_port: port || 4040,
  first_block: System.get_env("FIRST_BLOCK") || "0",
  last_block: System.get_env("LAST_BLOCK") || ""

# config :indexer, Indexer.Fetcher.ReplacedTransaction.Supervisor, disabled?: true
# config :indexer, Indexer.Fetcher.BlockReward.Supervisor, disabled?: true
config :indexer, Indexer.Fetcher.StakingPools.Supervisor, disabled?: true

config :indexer, Indexer.Supervisor, enabled: System.get_env("DISABLE_INDEXER") != "true"

config :indexer, Indexer.Tracer,
  service: :indexer,
  adapter: SpandexDatadog.Adapter,
  trace_key: :blockscout

config :logger_json, :indexer,
  metadata:
    ~w(application fetcher request_id first_block_number last_block_number missing_block_range_count missing_block_count
       block_number step count error_count shrunk import_id transaction_id)a,
  metadata_filter: [application: :indexer]

config :logger, :indexer, backends: [LoggerJSON]

# config :logger, :indexer,
#  # keep synced with `config/config.exs`
#  format: "$dateT$time $metadata[$level] $message\n",
#  metadata:
#    ~w(application fetcher request_id first_block_number last_block_number missing_block_range_count missing_block_count
#       block_number step count error_count shrunk import_id transaction_id)a,
#  metadata_filter: [application: :indexer]

config :indexer, Indexer.Block.Fetcher, enable_gold_token: true

# Import environment specific config. This must remain at the bottom
# of this file so it overrides the configuration defined above.
import_config "#{Mix.env()}.exs"<|MERGE_RESOLUTION|>--- conflicted
+++ resolved
@@ -36,19 +36,6 @@
       transformer
   end
 
-<<<<<<< HEAD
-max_skipping_distance =
-  case Integer.parse(System.get_env("MAX_SKIPPING_DISTANCE", "")) do
-    {num, ""} -> num
-    _ -> 5
-  end
-
-config :indexer, :stacktrace_depth, 20
-
-:erlang.system_flag(:backtrace_depth, 20)
-
-=======
->>>>>>> f8cf0d19
 config :indexer,
   block_transformer: block_transformer,
   ecto_repos: [Explorer.Repo],
