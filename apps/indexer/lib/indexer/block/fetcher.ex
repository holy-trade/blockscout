--- conflicted
+++ resolved
@@ -10,10 +10,7 @@
   import EthereumJSONRPC, only: [quantity_to_integer: 1]
 
   alias EthereumJSONRPC.{Blocks, FetchedBeneficiaries}
-<<<<<<< HEAD
   alias Explorer.{Chain, Market}
-=======
->>>>>>> 813d42a0
   alias Explorer.Chain.{Address, Block, Hash, Import, Transaction}
   alias Explorer.Chain.Cache.Blocks, as: BlocksCache
   alias Explorer.Chain.Cache.{Accounts, BlockNumber, PendingTransactions, Transactions, Uncles}
@@ -31,6 +28,7 @@
     ContractCode,
     InternalTransaction,
     ReplacedTransaction,
+    StakingPools,
     Token,
     TokenBalance,
     TokenInstance,
