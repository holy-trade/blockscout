defmodule Indexer.Block.Realtime.Fetcher do
  @moduledoc """
  Fetches and indexes block ranges from latest block forward using a WebSocket.
  """

  use GenServer
  use Spandex.Decorators

  require Indexer.Tracer
  require Logger

  import EthereumJSONRPC, only: [integer_to_quantity: 1, quantity_to_integer: 1]

  import Indexer.Block.Fetcher,
    only: [
      async_import_block_rewards: 1,
      async_import_created_contract_codes: 1,
      async_import_internal_transactions: 1,
      async_import_replaced_transactions: 1,
      async_import_tokens: 1,
      async_import_token_balances: 1,
      async_import_token_instances: 1,
      async_import_uncles: 1,
      fetch_and_import_range: 2
    ]

  alias Ecto.Changeset
  alias EthereumJSONRPC.{Blocks, FetchedBalances, Subscription}
  alias Explorer.Chain
  alias Explorer.Chain.Cache.Accounts
  alias Explorer.Chain.Events.Publisher
  alias Explorer.Counters.AverageBlockTime
  alias Indexer.{Block, Tracer}
  alias Indexer.Block.Realtime.TaskSupervisor
  alias Indexer.Transform.Addresses
  alias Timex.Duration

  @behaviour Block.Fetcher

  @minimum_safe_polling_period :timer.seconds(5)

  @enforce_keys ~w(block_fetcher)a
  defstruct ~w(block_fetcher subscription previous_number max_number_seen timer)a

  @type t :: %__MODULE__{
          block_fetcher: %Block.Fetcher{
            broadcast: term(),
            callback_module: __MODULE__,
            json_rpc_named_arguments: EthereumJSONRPC.json_rpc_named_arguments(),
            receipts_batch_size: pos_integer(),
            receipts_concurrency: pos_integer()
          },
          subscription: Subscription.t(),
          previous_number: pos_integer() | nil,
          max_number_seen: pos_integer() | nil
        }

  def start_link([arguments, gen_server_options]) do
    GenServer.start_link(__MODULE__, arguments, gen_server_options)
  end

  @impl GenServer
  def init(%{block_fetcher: %Block.Fetcher{} = block_fetcher, subscribe_named_arguments: subscribe_named_arguments}) do
    Logger.metadata(fetcher: :block_realtime)

    {:ok, %__MODULE__{block_fetcher: %Block.Fetcher{block_fetcher | broadcast: :realtime, callback_module: __MODULE__}},
     {:continue, {:init, subscribe_named_arguments}}}
  end

  @impl GenServer
  def handle_continue({:init, subscribe_named_arguments}, %__MODULE__{subscription: nil} = state) do
    timer = schedule_polling()
    new_state = %__MODULE__{state | timer: timer} |> subscribe_to_new_heads(subscribe_named_arguments)
    {:noreply, new_state}
  end

  @impl GenServer
  def handle_info(
        {:got_block, number},
        %__MODULE__{
          block_fetcher: %Block.Fetcher{} = block_fetcher,
          previous_number: previous_number,
          max_number_seen: max_number_seen,
          timer: timer
        } = state
<<<<<<< HEAD
      )
      when is_binary(quantity) do
    number = quantity_to_integer(quantity)

    if number > 0 do
      Publisher.broadcast([{:last_block_number, number}], :realtime)
    end

=======
      ) do
>>>>>>> 7992365f
    # Subscriptions don't support getting all the blocks and transactions data,
    # so we need to go back and get the full block
    start_fetch_and_import(number, block_fetcher, previous_number, max_number_seen)

    new_max_number = new_max_number(number, max_number_seen)

    Process.cancel_timer(timer)
    new_timer = schedule_polling()

    {:noreply,
     %{
       state
       | previous_number: number,
         max_number_seen: new_max_number,
         timer: new_timer
     }}
  end

  @impl GenServer
  def handle_info(
        {subscription, {:ok, %{"number" => quantity}}},
        %__MODULE__{
          subscription: %Subscription{} = subscription
        } = state
      )
      when is_binary(quantity) do
    number = quantity_to_integer(quantity)
    Process.send_after(self(), {:got_block, number}, 500)

    {:noreply, state}
  end

  @impl GenServer
  def handle_info(
        :poll_latest_block_number,
        %__MODULE__{
          block_fetcher: %Block.Fetcher{json_rpc_named_arguments: json_rpc_named_arguments} = block_fetcher,
          previous_number: previous_number,
          max_number_seen: max_number_seen
        } = state
      ) do
    {number, new_max_number} =
      case EthereumJSONRPC.fetch_block_number_by_tag("latest", json_rpc_named_arguments) do
        {:ok, number} when is_nil(max_number_seen) or number > max_number_seen ->
          start_fetch_and_import(number, block_fetcher, previous_number, number)

          {max_number_seen, number}

        _ ->
          {previous_number, max_number_seen}
      end

    timer = schedule_polling()

    new_state = %{
      state
      | previous_number: number,
        max_number_seen: new_max_number,
        timer: timer
    }

    {:noreply, new_state}
  end

  defp subscribe_to_new_heads(%__MODULE__{subscription: nil} = state, subscribe_named_arguments)
       when is_list(subscribe_named_arguments) do
    case EthereumJSONRPC.subscribe("newHeads", subscribe_named_arguments) do
      {:ok, subscription} ->
        %__MODULE__{state | subscription: subscription}

      {:error, reason} ->
        Logger.debug(fn -> ["Could not connect to websocket: #{inspect(reason)}. Continuing with polling."] end)
        state
    end
  end

  defp subscribe_to_new_heads(state, _), do: state

  defp new_max_number(number, nil), do: number

  defp new_max_number(number, max_number_seen), do: max(number, max_number_seen)

  defp schedule_polling do
    polling_period =
      case AverageBlockTime.average_block_time() do
        {:error, :disabled} -> 2_000
        block_time -> round(Duration.to_milliseconds(block_time) / 2)
      end

    safe_polling_period = max(polling_period, @minimum_safe_polling_period)

    Process.send_after(self(), :poll_latest_block_number, safe_polling_period)
  end

  @import_options ~w(address_hash_to_fetched_balance_block_number)a

  @impl Block.Fetcher
  def import(
        block_fetcher,
        %{
          address_coin_balances: %{params: address_coin_balances_params},
          address_coin_balances_daily: %{params: address_coin_balances_daily_params},
          address_hash_to_fetched_balance_block_number: address_hash_to_block_number,
          addresses: %{params: addresses_params},
          block_rewards: block_rewards
        } = options
      ) do
    with {:balances,
          {:ok,
           %{
             addresses_params: balances_addresses_params,
             balances_params: balances_params,
             balances_daily_params: balances_daily_params
           }}} <-
           {:balances,
            balances(block_fetcher, %{
              address_hash_to_block_number: address_hash_to_block_number,
              addresses_params: addresses_params,
              balances_params: address_coin_balances_params,
              balances_daily_params: address_coin_balances_daily_params
            })},
         {block_reward_errors, chain_import_block_rewards} = Map.pop(block_rewards, :errors),
         chain_import_options =
           options
           |> Map.drop(@import_options)
           |> put_in([:addresses, :params], balances_addresses_params)
           |> put_in([:blocks, :params, Access.all(), :consensus], true)
           |> put_in([:block_rewards], chain_import_block_rewards)
           |> put_in([Access.key(:address_coin_balances, %{}), :params], balances_params)
           |> put_in([Access.key(:address_coin_balances_daily, %{}), :params], balances_daily_params),
         {:import, {:ok, imported} = ok} <- {:import, Chain.import(chain_import_options)} do
      async_import_remaining_block_data(
        imported,
        %{block_rewards: %{errors: block_reward_errors}}
      )

      Accounts.drop(imported[:addresses])

      ok
    end
  end

  def import(_, _) do
    Logger.warn("Empty parameters were provided for realtime fetcher")

    {:ok, []}
  end

  defp start_fetch_and_import(number, block_fetcher, previous_number, max_number_seen) do
    start_at = determine_start_at(number, previous_number, max_number_seen)

    for block_number_to_fetch <- start_at..number do
      args = [block_number_to_fetch, block_fetcher, reorg?(number, max_number_seen)]
      Task.Supervisor.start_child(TaskSupervisor, __MODULE__, :fetch_and_import_block, args)
    end
  end

  defp determine_start_at(number, nil, nil), do: number

  defp determine_start_at(number, nil, max_number_seen) do
    determine_start_at(number, number - 1, max_number_seen)
  end

  defp determine_start_at(number, previous_number, max_number_seen) do
    if reorg?(number, max_number_seen) do
      # set start_at to NOT fill in skipped numbers
      number
    else
      # set start_at to fill in skipped numbers, if any
      previous_number + 1
    end
  end

  defp reorg?(number, max_number_seen) when is_integer(max_number_seen) and number <= max_number_seen do
    true
  end

  defp reorg?(_, _), do: false

  @reorg_delay 5_000

  @decorate trace(name: "fetch", resource: "Indexer.Block.Realtime.Fetcher.fetch_and_import_block/3", tracer: Tracer)
  def fetch_and_import_block(block_number_to_fetch, block_fetcher, reorg?, retry \\ 3) do
    Indexer.Logger.metadata(
      fn ->
        if reorg? do
          # give previous fetch attempt (for same block number) a chance to finish
          # before fetching again, to reduce block consensus mistakes
          :timer.sleep(@reorg_delay)
        end

        do_fetch_and_import_block(block_number_to_fetch, block_fetcher, retry)
      end,
      fetcher: :block_realtime,
      block_number: block_number_to_fetch
    )
  end

  @decorate span(tracer: Tracer)
  defp do_fetch_and_import_block(block_number_to_fetch, block_fetcher, retry) do
    case fetch_and_import_range(block_fetcher, block_number_to_fetch..block_number_to_fetch) do
      {:ok, %{inserted: _, errors: []}} ->
        Logger.debug("Fetched and imported.")

      {:ok, %{inserted: _, errors: [_ | _] = errors}} ->
        Logger.error(fn ->
          [
            "failed to fetch block: ",
            inspect(errors),
            ".  Block will be retried by catchup indexer."
          ]
        end)

      {:error, {:import = step, [%Changeset{} | _] = changesets}} ->
        params = %{
          changesets: changesets,
          block_number_to_fetch: block_number_to_fetch,
          block_fetcher: block_fetcher,
          retry: retry
        }

        if retry_fetch_and_import_block(params) == :ignore do
          Logger.error(
            fn ->
              [
                "failed to validate for block ",
                to_string(block_number_to_fetch),
                ": ",
                inspect(changesets),
                ".  Block will be retried by catchup indexer."
              ]
            end,
            step: step
          )
        end

      {:error, {:import = step, reason}} ->
        Logger.error(fn -> inspect(reason) end, step: step)

      {:error, {step, reason}} ->
        Logger.error(
          fn ->
            [
              "failed to fetch: ",
              inspect(reason),
              ".  Block will be retried by catchup indexer."
            ]
          end,
          step: step
        )

      {:error, {step, failed_value, _changes_so_far}} ->
        Logger.error(
          fn ->
            [
              "failed to insert: ",
              inspect(failed_value),
              ".  Block will be retried by catchup indexer."
            ]
          end,
          step: step
        )
    end
  end

  defp retry_fetch_and_import_block(%{retry: retry}) when retry < 1, do: :ignore

  defp retry_fetch_and_import_block(%{changesets: changesets} = params) do
    if unknown_block_number_error?(changesets) do
      # Wait half a second to give Parity time to sync.
      :timer.sleep(500)

      number = params.block_number_to_fetch
      fetcher = params.block_fetcher
      updated_retry = params.retry - 1

      do_fetch_and_import_block(number, fetcher, updated_retry)
    else
      :ignore
    end
  end

  defp unknown_block_number_error?(changesets) do
    Enum.any?(changesets, &(Map.get(&1, :message) == "Unknown block number"))
  end

  defp async_import_remaining_block_data(
         imported,
         %{block_rewards: %{errors: block_reward_errors}}
       ) do
    async_import_block_rewards(block_reward_errors)
    async_import_created_contract_codes(imported)
    async_import_internal_transactions(imported)
    async_import_tokens(imported)
    async_import_token_balances(imported)
    async_import_token_instances(imported)
    async_import_uncles(imported)
    async_import_replaced_transactions(imported)
  end

  defp balances(
         %Block.Fetcher{json_rpc_named_arguments: json_rpc_named_arguments},
         %{addresses_params: addresses_params} = options
       ) do
    case options
         |> fetch_balances_params_list()
         |> EthereumJSONRPC.fetch_balances(json_rpc_named_arguments) do
      {:ok, %FetchedBalances{params_list: params_list, errors: []}} ->
        merged_addresses_params =
          %{address_coin_balances: params_list}
          |> Addresses.extract_addresses()
          |> Kernel.++(addresses_params)
          |> Addresses.merge_addresses()

        value_fetched_at = DateTime.utc_now()

        importable_balances_params = Enum.map(params_list, &Map.put(&1, :value_fetched_at, value_fetched_at))

        block_numbers =
          params_list
          |> Enum.map(&Map.get(&1, :block_number))
          |> Enum.sort()
          |> Enum.dedup()

        block_timestamp_map =
          Enum.reduce(block_numbers, %{}, fn block_number, map ->
            {:ok, %Blocks{blocks_params: [%{timestamp: timestamp}]}} =
              EthereumJSONRPC.fetch_blocks_by_range(block_number..block_number, json_rpc_named_arguments)

            day = DateTime.to_date(timestamp)
            Map.put(map, "#{block_number}", day)
          end)

        importable_balances_daily_params =
          Enum.map(params_list, fn param ->
            day = Map.get(block_timestamp_map, "#{param.block_number}")
            Map.put(param, :day, day)
          end)

        {:ok,
         %{
           addresses_params: merged_addresses_params,
           balances_params: importable_balances_params,
           balances_daily_params: importable_balances_daily_params
         }}

      {:error, _} = error ->
        error

      {:ok, %FetchedBalances{errors: errors}} ->
        {:error, errors}
    end
  end

  defp fetch_balances_params_list(%{
         addresses_params: addresses_params,
         address_hash_to_block_number: address_hash_to_block_number,
         balances_params: balances_params
       }) do
    addresses_params
    |> addresses_params_to_fetched_balances_params_set(%{address_hash_to_block_number: address_hash_to_block_number})
    |> MapSet.union(balances_params_to_fetch_balances_params_set(balances_params))
    # stable order for easier moxing
    |> Enum.sort_by(fn %{hash_data: hash_data, block_quantity: block_quantity} -> {hash_data, block_quantity} end)
  end

  defp addresses_params_to_fetched_balances_params_set(addresses_params, %{
         address_hash_to_block_number: address_hash_to_block_number
       }) do
    Enum.into(addresses_params, MapSet.new(), fn %{hash: address_hash} = address_params when is_binary(address_hash) ->
      block_number =
        case address_params do
          %{fetched_coin_balance_block_number: block_number} when is_integer(block_number) ->
            block_number

          _ ->
            Map.fetch!(address_hash_to_block_number, address_hash)
        end

      %{hash_data: address_hash, block_quantity: integer_to_quantity(block_number)}
    end)
  end

  defp balances_params_to_fetch_balances_params_set(balances_params) do
    Enum.into(balances_params, MapSet.new(), fn %{address_hash: address_hash, block_number: block_number} ->
      %{hash_data: address_hash, block_quantity: integer_to_quantity(block_number)}
    end)
  end
end<|MERGE_RESOLUTION|>--- conflicted
+++ resolved
@@ -83,18 +83,12 @@
           max_number_seen: max_number_seen,
           timer: timer
         } = state
-<<<<<<< HEAD
-      )
-      when is_binary(quantity) do
-    number = quantity_to_integer(quantity)
+      ) do
 
     if number > 0 do
       Publisher.broadcast([{:last_block_number, number}], :realtime)
     end
 
-=======
-      ) do
->>>>>>> 7992365f
     # Subscriptions don't support getting all the blocks and transactions data,
     # so we need to go back and get the full block
     start_fetch_and_import(number, block_fetcher, previous_number, max_number_seen)
