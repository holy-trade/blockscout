defmodule Indexer.Fetcher.InternalTransaction do
  @moduledoc """
  Fetches and indexes `t:Explorer.Chain.InternalTransaction.t/0`.

  See `async_fetch/1` for details on configuring limits.
  """

  use Indexer.Fetcher
  use Spandex.Decorators

  require Logger

  import Indexer.Block.Fetcher, only: [async_import_coin_balances: 2]

  alias Explorer.Celo.Util
  alias Explorer.Chain
  alias Explorer.Chain.Block
  alias Explorer.Chain.Cache.{Accounts, Blocks}
  alias Indexer.{BufferedTask, Tracer}
  alias Indexer.Fetcher.TokenBalance
  alias Indexer.Transform.{Addresses, TokenTransfers}

  @behaviour BufferedTask

  @max_batch_size 10
  @max_concurrency 4
  @defaults [
    flush_interval: :timer.seconds(3),
    poll_interval: :timer.seconds(3),
    max_concurrency: @max_concurrency,
    max_batch_size: @max_batch_size,
    poll: true,
    task_supervisor: Indexer.Fetcher.InternalTransaction.TaskSupervisor,
    metadata: [fetcher: :internal_transaction]
  ]

  @doc """
  Asynchronously fetches internal transactions.

  ## Limiting Upstream Load

  Internal transactions are an expensive upstream operation. The number of
  results to fetch is configured by `@max_batch_size` and represents the number
  of transaction hashes to request internal transactions in a single JSONRPC
  request. Defaults to `#{@max_batch_size}`.

  The `@max_concurrency` attribute configures the  number of concurrent requests
  of `@max_batch_size` to allow against the JSONRPC. Defaults to `#{@max_concurrency}`.

  *Note*: The internal transactions for individual transactions cannot be paginated,
  so the total number of internal transactions that could be produced is unknown.
  """
  @spec async_fetch([Block.block_number()]) :: :ok
  def async_fetch(block_numbers, timeout \\ 5000) when is_list(block_numbers) do
    BufferedTask.buffer(__MODULE__, block_numbers, timeout)
  end

  @doc false
  def child_spec([init_options, gen_server_options]) do
    {state, mergeable_init_options} = Keyword.pop(init_options, :json_rpc_named_arguments)

    unless state do
      raise ArgumentError,
            ":json_rpc_named_arguments must be provided to `#{__MODULE__}.child_spec " <>
              "to allow for json_rpc calls when running."
    end

    merged_init_opts =
      @defaults
      |> Keyword.merge(mergeable_init_options)
      |> Keyword.put(:state, state)

    Supervisor.child_spec({BufferedTask, [{__MODULE__, merged_init_opts}, gen_server_options]}, id: __MODULE__)
  end

  @impl BufferedTask
  def init(initial, reducer, _json_rpc_named_arguments) do
    {:ok, final} =
      Chain.stream_blocks_with_unfetched_internal_transactions(initial, fn block_number, acc ->
        reducer.(block_number, acc)
      end)

    final
  end

  defp params(%{block_number: block_number, hash: hash, index: index, block_hash: block_hash})
       when is_integer(block_number) do
    %{block_number: block_number, hash_data: to_string(hash), transaction_index: index, block_hash: block_hash}
  end

  @impl BufferedTask
  @decorate trace(
              name: "fetch",
              resource: "Indexer.Fetcher.InternalTransaction.run/2",
              service: :indexer,
              tracer: Tracer
            )
  def run(block_numbers, json_rpc_named_arguments) do
    unique_numbers = Enum.uniq(block_numbers)

    unique_numbers_count = Enum.count(unique_numbers)
    Logger.metadata(count: unique_numbers_count)

    Logger.debug("fetching internal transactions for blocks")

    json_rpc_named_arguments
    |> Keyword.fetch!(:variant)
    |> case do
      EthereumJSONRPC.Parity ->
        EthereumJSONRPC.fetch_block_internal_transactions(unique_numbers, json_rpc_named_arguments)

      EthereumJSONRPC.Besu ->
        EthereumJSONRPC.fetch_block_internal_transactions(unique_numbers, json_rpc_named_arguments)

      _ ->
        try do
          fetch_block_internal_transactions_by_transactions(unique_numbers, json_rpc_named_arguments)
        rescue
          error ->
            {:error, error}
        end
    end
    |> case do
      {:ok, internal_transactions_params} ->
        import_internal_transaction(internal_transactions_params, unique_numbers)

      {:error, reason} ->
        Logger.error(fn -> ["failed to fetch internal transactions for blocks: ", inspect(reason)] end,
          error_count: unique_numbers_count
        )

        errored =
          reason
          |> Enum.map(fn
            %{data: %{block_number: num}} -> num
            %{data: %{"blockNumber" => num}} -> num
          end)

        result = Chain.bump_pending_blocks(errored)

        Logger.error(fn -> ["Bumping", inspect(result)] end)
        # re-queue the de-duped entries
        # {:retry, unique_numbers}
        :ok

      :ignore ->
        :ok
    end
  end

  def import_first_trace(internal_transactions_params) do
    imports =
      Chain.import(%{
        internal_transactions: %{params: internal_transactions_params, with: :blockless_changeset},
        timeout: :infinity
      })

    case imports do
      {:error, step, reason, _changes_so_far} ->
        Logger.error(
          fn ->
            [
              "failed to import first trace for tx: ",
              inspect(reason)
            ]
          end,
          step: step
        )
    end
  end

  defp fetch_block_internal_transactions_by_transactions(unique_numbers, json_rpc_named_arguments) do
    Enum.reduce(unique_numbers, {:ok, []}, fn
      block_number, {:ok, acc_list} ->
        block_number
        |> Chain.get_transactions_of_block_number()
        |> Enum.map(&params(&1))
        |> case do
          [] ->
<<<<<<< HEAD
            {nil, {:ok, []}}

          [%{block_hash: block_hash} | _] = transactions ->
            {block_hash, EthereumJSONRPC.fetch_internal_transactions(transactions, json_rpc_named_arguments)}
=======
            {:ok, []}

          transactions ->
            try do
              EthereumJSONRPC.fetch_internal_transactions(transactions, json_rpc_named_arguments)
            catch
              :exit, error ->
                {:error, error}
            end
>>>>>>> 4565b1af
        end
        |> case do
          {block_hash, {:ok, internal_transactions}} ->
            {:ok, Enum.map(internal_transactions, fn a -> Map.put(a, :block_hash, block_hash) end) ++ acc_list}

          {_, error_or_ignore} ->
            error_or_ignore
        end

      _, error_or_ignore ->
        error_or_ignore
    end)
  end

  defp decode("0x" <> str) do
    %{bytes: Base.decode16!(str, case: :mixed)}
  end

  defp add_gold_token_balances(gold_token, addresses, acc) do
    Enum.reduce(addresses, acc, fn
      %{fetched_coin_balance_block_number: bn, hash: hash}, acc ->
        MapSet.put(acc, %{address_hash: decode(hash), token_contract_address_hash: decode(gold_token), block_number: bn})

      _, acc ->
        acc
    end)
  end

  defp import_internal_transaction(internal_transactions_params, unique_numbers) do
    internal_transactions_params_without_failed_creations = remove_failed_creations(internal_transactions_params)

    addresses_params =
      Addresses.extract_addresses(%{
        internal_transactions: internal_transactions_params_without_failed_creations
      })

    # Gold token special updates
    token_transfers =
      with true <- Application.get_env(:indexer, Indexer.Block.Fetcher, [])[:enable_gold_token],
           {:ok, gold_token} <- Util.get_address("GoldToken") do
        set = add_gold_token_balances(gold_token, addresses_params, MapSet.new())
        TokenBalance.async_fetch(MapSet.to_list(set))

        %{token_transfers: celo_token_transfers} =
          TokenTransfers.parse_itx(internal_transactions_params_without_failed_creations, gold_token)

        celo_token_transfers
      else
        _ -> []
      end

    address_hash_to_block_number =
      Enum.into(addresses_params, %{}, fn %{fetched_coin_balance_block_number: block_number, hash: hash} ->
        {hash, block_number}
      end)

    empty_block_numbers =
      unique_numbers
      |> MapSet.new()
      |> MapSet.difference(MapSet.new(internal_transactions_params_without_failed_creations, & &1.block_number))
      |> Enum.map(&%{block_number: &1})

    internal_transactions_and_empty_block_numbers =
      internal_transactions_params_without_failed_creations ++ empty_block_numbers

    imports =
      Chain.import(%{
        token_transfers: %{params: token_transfers},
        addresses: %{params: addresses_params},
        internal_transactions: %{params: internal_transactions_and_empty_block_numbers, with: :blockless_changeset},
        timeout: :infinity
      })

    case imports do
      {:ok, imported} ->
        Accounts.drop(imported[:addreses])
        Blocks.drop_nonconsensus(imported[:remove_consensus_of_missing_transactions_blocks])

        async_import_coin_balances(imported, %{
          address_hash_to_fetched_balance_block_number: address_hash_to_block_number
        })

      {:error, step, reason, _changes_so_far} ->
        Logger.error(
          fn ->
            [
              "failed to import internal transactions for blocks: ",
              inspect(reason)
            ]
          end,
          step: step,
          error_count: Enum.count(unique_numbers)
        )

        # re-queue the de-duped entries
        {:retry, unique_numbers}
    end
  end

  defp remove_failed_creations(internal_transactions_params) do
    internal_transactions_params
    |> Enum.map(fn internal_transaction_params ->
      internal_transaction_params[:trace_address]

      failed_parent_index =
        Enum.find(internal_transaction_params[:trace_address], fn trace_address ->
          parent = Enum.at(internal_transactions_params, trace_address)

          !is_nil(parent[:error])
        end)

      failed_parent = failed_parent_index && Enum.at(internal_transactions_params, failed_parent_index)

      if failed_parent do
        internal_transaction_params
        |> Map.delete(:created_contract_address_hash)
        |> Map.delete(:created_contract_code)
        |> Map.delete(:gas_used)
        |> Map.delete(:output)
        |> Map.put(:error, failed_parent[:error])
      else
        internal_transaction_params
      end
    end)
  end
end<|MERGE_RESOLUTION|>--- conflicted
+++ resolved
@@ -177,22 +177,15 @@
         |> Enum.map(&params(&1))
         |> case do
           [] ->
-<<<<<<< HEAD
             {nil, {:ok, []}}
 
           [%{block_hash: block_hash} | _] = transactions ->
-            {block_hash, EthereumJSONRPC.fetch_internal_transactions(transactions, json_rpc_named_arguments)}
-=======
-            {:ok, []}
-
-          transactions ->
             try do
-              EthereumJSONRPC.fetch_internal_transactions(transactions, json_rpc_named_arguments)
+              {block_hash, EthereumJSONRPC.fetch_internal_transactions(transactions, json_rpc_named_arguments)}
             catch
               :exit, error ->
                 {:error, error}
             end
->>>>>>> 4565b1af
         end
         |> case do
           {block_hash, {:ok, internal_transactions}} ->
