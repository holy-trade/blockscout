--- conflicted
+++ resolved
@@ -13,14 +13,6 @@
 
   @behaviour BufferedTask
 
-<<<<<<< HEAD
-  @defaults [
-    flush_interval: 300,
-    max_batch_size: 100,
-    max_concurrency: 10,
-    task_supervisor: Indexer.Fetcher.CeloWithdrawal.TaskSupervisor
-  ]
-
   @max_retries 3
 
   def async_fetch(accounts) do
@@ -31,18 +23,6 @@
         accounts.params
         |> Enum.map(&entry/1)
 
-=======
-  @max_retries 3
-
-  def async_fetch(accounts) do
-    if CeloWithdrawalSupervisor.disabled?() do
-      :ok
-    else
-      params =
-        accounts.params
-        |> Enum.map(&entry/1)
-
->>>>>>> 1a92f710
       BufferedTask.buffer(__MODULE__, params, :infinity)
     end
   end
@@ -56,16 +36,7 @@
 
   @doc false
   def child_spec([init_options, gen_server_options]) do
-<<<<<<< HEAD
-    merged_init_opts =
-      @defaults
-      |> Keyword.merge(init_options)
-      |> Keyword.put(:state, {0, []})
-
-    Supervisor.child_spec({BufferedTask, [{__MODULE__, merged_init_opts}, gen_server_options]}, id: __MODULE__)
-=======
     Indexer.Fetcher.Util.default_child_spec(init_options, gen_server_options, __MODULE__)
->>>>>>> 1a92f710
   end
 
   @impl BufferedTask
