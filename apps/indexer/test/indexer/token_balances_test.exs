--- conflicted
+++ resolved
@@ -42,13 +42,8 @@
 
       assert %{
                value: 1_000_000_000_000_000_000_000_000,
-<<<<<<< HEAD
-               token_contract_address_hash: _,
-               address_hash: _,
-=======
                token_contract_address_hash: ^token_contract_address_hash,
                address_hash: ^address_hash_string,
->>>>>>> b5bae303
                block_number: 1_000,
                value_fetched_at: _
              } = List.first(result)
