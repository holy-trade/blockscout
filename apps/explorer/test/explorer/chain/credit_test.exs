--- conflicted
+++ resolved
@@ -76,13 +76,8 @@
       insert(:receipt, status: :ok, transaction_hash: transaction.hash, transaction_index: transaction.index)
       address_hash = recipient.hash
       Credit.refresh()
-<<<<<<< HEAD
       credit = Credit |> where(address_hash: ^address_hash) |> Repo.one()
-      assert credit.value == Decimal.new(21)
-=======
-      credit = Credit |> where(address_id: ^address_id) |> Repo.one()
       assert credit.value == %Wei{value: Decimal.new(21)}
->>>>>>> 025bec42
     end
   end
 end