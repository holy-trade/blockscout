defmodule Explorer.Market do
  @moduledoc """
  Context for data related to the cryptocurrency market.
  """

  alias Explorer.Chain
  alias Explorer.Chain.Address.CurrentTokenBalance
<<<<<<< HEAD
  alias Explorer.Chain.Hash
  #  alias Explorer.ExchangeRates
=======
  alias Explorer.Chain.{BridgedToken, Hash}
  alias Explorer.Chain.Supply.TokenBridge
>>>>>>> 72dae244
  alias Explorer.ExchangeRates.Token
  alias Explorer.Market.{MarketHistory, MarketHistoryCache}
  alias Explorer.{KnownTokens, Repo}

  @doc """
  Get most recent exchange rate for the given symbol.
  """
  @spec get_exchange_rate(String.t()) :: Token.t() | nil
  def get_exchange_rate(symbol) do
    case {Chain.get_exchange_rate(symbol), Chain.get_exchange_rate("cUSD")} do
      {{:ok, {token, rate}}, {:ok, {_, usd_rate}}} ->
        cusd_rate = Decimal.from_float(rate.rate / usd_rate.rate)
        total_supply = Decimal.div(token.total_supply, Decimal.new("1000000000000000000"))

        Token.from_tuple(
          {symbol, nil, symbol, total_supply, total_supply, cusd_rate, nil, Decimal.mult(cusd_rate, total_supply), nil,
           token.updated_at}
        )

      _ ->
        nil
    end
  end

  @doc """
  Get the address of the token with the given symbol.
  """
  @spec get_known_address(String.t()) :: Hash.Address.t() | nil
  def get_known_address(symbol) do
    case KnownTokens.lookup(symbol) do
      {:ok, address} -> address
      nil -> nil
    end
  end

  @doc """
  Retrieves the history for the recent specified amount of days.

  Today's date is include as part of the day count
  """
  @spec fetch_recent_history() :: [MarketHistory.t()]
  def fetch_recent_history do
    MarketHistoryCache.fetch()
  end

  @doc false
  def bulk_insert_history(records) do
    records_without_zeroes =
      records
      |> Enum.reject(fn item ->
        Decimal.equal?(item.closing_price, 0) && Decimal.equal?(item.opening_price, 0)
      end)
      # Enforce MarketHistory ShareLocks order (see docs: sharelocks.md)
      |> Enum.sort_by(& &1.date)

    Repo.insert_all(MarketHistory, records_without_zeroes, on_conflict: :nothing, conflict_target: [:date])
  end

  def add_price(%{symbol: symbol} = token) do
    known_address = get_known_address(symbol)

    matches_known_address = known_address && known_address == token.contract_address_hash

    usd_value =
      cond do
        matches_known_address ->
          fetch_token_usd_value(matches_known_address, symbol)

        mainnet_bridged_token?(token) ->
          TokenBridge.get_current_price_for_bridged_token(symbol)

        true ->
          nil
      end

    Map.put(token, :usd_value, usd_value)
  end

  def add_price(%CurrentTokenBalance{token: token} = token_balance) do
    token_with_price = add_price(token)

    Map.put(token_balance, :token, token_with_price)
  end

  def add_price(tokens) when is_list(tokens) do
    Enum.map(tokens, &add_price/1)
  end

  defp mainnet_bridged_token?(token) do
    bridged_prop = Map.get(token, :bridged) || nil

    if bridged_prop do
      bridged_token = Repo.get_by(BridgedToken, home_token_contract_address_hash: token.contract_address_hash)

      if bridged_token do
        if bridged_token.foreign_chain_id do
          if Decimal.cmp(bridged_token.foreign_chain_id, Decimal.new(1)) == :eq, do: true, else: false
        else
          false
        end
      else
        false
      end
    else
      false
    end
  end

  defp fetch_token_usd_value(true, symbol) do
    case get_exchange_rate(symbol) do
      %{usd_value: usd_value} -> usd_value
      nil -> nil
    end
  end

  defp fetch_token_usd_value(_matches_known_address, _symbol), do: nil
end<|MERGE_RESOLUTION|>--- conflicted
+++ resolved
@@ -5,13 +5,8 @@
 
   alias Explorer.Chain
   alias Explorer.Chain.Address.CurrentTokenBalance
-<<<<<<< HEAD
-  alias Explorer.Chain.Hash
-  #  alias Explorer.ExchangeRates
-=======
   alias Explorer.Chain.{BridgedToken, Hash}
   alias Explorer.Chain.Supply.TokenBridge
->>>>>>> 72dae244
   alias Explorer.ExchangeRates.Token
   alias Explorer.Market.{MarketHistory, MarketHistoryCache}
   alias Explorer.{KnownTokens, Repo}
