defmodule Explorer.Etherscan do
  @moduledoc """
  The etherscan context.
  """

  import Ecto.Query, only: [from: 2, where: 3, or_where: 3, union: 2, subquery: 1, order_by: 3]

  alias Explorer.Etherscan.Logs
  alias Explorer.{Chain, Repo}
<<<<<<< HEAD
  alias Explorer.Chain.Address.TokenBalance
  alias Explorer.Chain.{Block, CeloParams, Hash, InternalTransaction, Log, TokenTransfer, Transaction}
=======
  alias Explorer.Chain.Address.{CurrentTokenBalance, TokenBalance}
  alias Explorer.Chain.{Block, Hash, InternalTransaction, TokenTransfer, Transaction}
>>>>>>> 74dab4de

  @default_options %{
    order_by_direction: :desc,
    page_number: 1,
    page_size: 10_000,
    start_block: nil,
    end_block: nil,
    start_timestamp: nil,
    end_timestamp: nil
  }

  @doc """
  Returns the maximum allowed page size number.

  """
  @spec page_size_max :: pos_integer()
  def page_size_max do
    @default_options.page_size
  end

  @doc """
  Gets a list of transactions for a given `t:Explorer.Chain.Hash.Address.t/0`.

  If `filter_by: "to"` is given as an option, address matching is only done
  against the `to_address_hash` column. If not, `to_address_hash`,
  `from_address_hash`, and `created_contract_address_hash` are all considered.

  """
  @spec list_transactions(Hash.Address.t()) :: [map()]
  def list_transactions(
        %Hash{byte_count: unquote(Hash.Address.byte_count())} = address_hash,
        options \\ @default_options
      ) do
    case Chain.max_consensus_block_number() do
      {:ok, max_block_number} ->
        merged_options = Map.merge(@default_options, options)
        list_transactions(address_hash, max_block_number, merged_options)

      _ ->
        []
    end
  end

  @doc """
  Gets a list of pending transactions for a given `t:Explorer.Chain.Hash.Address.t/0`.

  If `filter_by: `to_address_hash`,
  `from_address_hash`, and `created_contract_address_hash`.

  """
  @spec list_pending_transactions(Hash.Address.t()) :: [map()]
  def list_pending_transactions(
        %Hash{byte_count: unquote(Hash.Address.byte_count())} = address_hash,
        options \\ @default_options
      ) do
    merged_options = Map.merge(@default_options, options)
    list_pending_transactions_query(address_hash, merged_options)
  end

  @internal_transaction_fields ~w(
    from_address_hash
    to_address_hash
    transaction_hash
    index
    value
    created_contract_address_hash
    input
    type
    gas
    gas_used
    error
  )a

  @doc """
  Gets a list of internal transactions for a given transaction hash
  (`t:Explorer.Chain.Hash.Full.t/0`).

  Note that this function relies on `Explorer.Chain` to exclude/include
  internal transactions as follows:

    * exclude internal transactions of type call with no siblings in the
      transaction
    * include internal transactions of type create, reward, or selfdestruct
      even when they are alone in the parent transaction

  """
  @spec list_internal_transactions(Hash.Full.t()) :: [map()]
  def list_internal_transactions(%Hash{byte_count: unquote(Hash.Full.byte_count())} = transaction_hash) do
    query =
      from(
        it in InternalTransaction,
        inner_join: t in assoc(it, :transaction),
        inner_join: b in assoc(t, :block),
        where: it.transaction_hash == ^transaction_hash,
        limit: 10_000,
        select:
          merge(map(it, ^@internal_transaction_fields), %{
            block_timestamp: b.timestamp,
            block_number: b.number
          })
      )

    query
    |> Chain.where_transaction_has_multiple_internal_transactions()
    |> InternalTransaction.where_is_different_from_parent_transaction()
    |> InternalTransaction.where_nonpending_block()
    |> Repo.all()
  end

  @doc """
  Gets a list of internal transactions for a given address hash
  (`t:Explorer.Chain.Hash.Address.t/0`).

  Note that this function relies on `Explorer.Chain` to exclude/include
  internal transactions as follows:

    * exclude internal transactions of type call with no siblings in the
      transaction
    * include internal transactions of type create, reward, or selfdestruct
      even when they are alone in the parent transaction

  """
  @spec list_internal_transactions(Hash.Address.t(), map()) :: [map()]
  def list_internal_transactions(
        %Hash{byte_count: unquote(Hash.Address.byte_count())} = address_hash,
        raw_options \\ %{}
      ) do
    options = Map.merge(@default_options, raw_options)

    direction =
      case options do
        %{filter_by: "to"} -> :to
        %{filter_by: "from"} -> :from
        _ -> nil
      end

    consensus_blocks =
      from(
        b in Block,
        where: b.consensus == true
      )

    if direction == nil do
      query =
        from(
          it in InternalTransaction,
          inner_join: b in subquery(consensus_blocks),
          on: it.block_number == b.number,
          order_by: [
            {^options.order_by_direction, it.block_number},
            {:desc, it.transaction_index},
            {:desc, it.index}
          ],
          limit: ^options.page_size,
          offset: ^offset(options),
          select:
            merge(map(it, ^@internal_transaction_fields), %{
              block_timestamp: b.timestamp,
              block_number: b.number
            })
        )

      query_to_address_hash_wrapped =
        query
        |> InternalTransaction.where_address_fields_match(address_hash, :to_address_hash)
        |> InternalTransaction.where_is_different_from_parent_transaction()
        |> where_start_block_match(options)
        |> where_end_block_match(options)
        |> Chain.wrapped_union_subquery()

      query_from_address_hash_wrapped =
        query
        |> InternalTransaction.where_address_fields_match(address_hash, :from_address_hash)
        |> InternalTransaction.where_is_different_from_parent_transaction()
        |> where_start_block_match(options)
        |> where_end_block_match(options)
        |> Chain.wrapped_union_subquery()

      query_created_contract_address_hash_wrapped =
        query
        |> InternalTransaction.where_address_fields_match(address_hash, :created_contract_address_hash)
        |> InternalTransaction.where_is_different_from_parent_transaction()
        |> where_start_block_match(options)
        |> where_end_block_match(options)
        |> Chain.wrapped_union_subquery()

      query_to_address_hash_wrapped
      |> union(^query_from_address_hash_wrapped)
      |> union(^query_created_contract_address_hash_wrapped)
      |> Repo.all()
    else
      query =
        from(
          it in InternalTransaction,
          inner_join: t in assoc(it, :transaction),
          inner_join: b in assoc(t, :block),
          order_by: [{^options.order_by_direction, t.block_number}],
          limit: ^options.page_size,
          offset: ^offset(options),
          select:
            merge(map(it, ^@internal_transaction_fields), %{
              block_timestamp: b.timestamp,
              block_number: b.number
            })
        )

      query
      |> Chain.where_transaction_has_multiple_internal_transactions()
      |> InternalTransaction.where_address_fields_match(address_hash, direction)
      |> InternalTransaction.where_is_different_from_parent_transaction()
      |> where_start_block_match(options)
      |> where_end_block_match(options)
      |> InternalTransaction.where_nonpending_block()
      |> Repo.all()
    end
  end

  @doc """
  Gets a list of token transfers for a given `t:Explorer.Chain.Hash.Address.t/0`.

  """
  @spec list_token_transfers(Hash.Address.t(), Hash.Address.t() | nil, map()) :: [map()]
  def list_token_transfers(
        %Hash{byte_count: unquote(Hash.Address.byte_count())} = address_hash,
        contract_address_hash,
        options \\ @default_options
      ) do
    case Chain.max_consensus_block_number() do
      {:ok, block_height} ->
        merged_options = Map.merge(@default_options, options)
        list_token_transfers(address_hash, contract_address_hash, block_height, merged_options)

      _ ->
        []
    end
  end

  @doc """
  Gets a list of token transfers within a given block range.

  """
  @spec list_token_transfers(map()) :: [map()]
  def list_token_transfers(params) do
    query =
      from(
        b in Block,
        left_join: t in Transaction,
        on: t.block_number == b.number,
        left_join: tt in TokenTransfer,
        on: tt.transaction_hash == t.hash,
        left_join: l in Log,
        on: l.transaction_hash == t.hash and l.address_hash == ^params.address_hash and l.index == tt.log_index,
        where:
          b.number >= ^params.from_block and b.number <= ^params.to_block and
            tt.token_contract_address_hash == ^params.address_hash,
        order_by: [
          {:asc, tt.block_number},
          {:asc, t.index}
        ],
        select: %{
          token_contract_address_hash: tt.token_contract_address_hash,
          transaction_hash: tt.transaction_hash,
          from_address_hash: tt.from_address_hash,
          to_address_hash: tt.to_address_hash,
          amount: tt.amount,
          block_timestamp: b.timestamp,
          transaction_index: t.index,
          log_index: l.index,
          data: l.data,
          first_topic: l.first_topic,
          second_topic: l.second_topic,
          third_topic: l.third_topic,
          fourth_topic: l.fourth_topic
        },
        select_merge:
          map(t, [
            :block_number,
            :gas_price,
            :gas_currency_hash,
            :gas_fee_recipient_hash,
            :gas_used,
            :gateway_fee
          ])
      )

    Repo.all(query)
  end

  @doc """
  Gets a list of blocks mined by `t:Explorer.Chain.Hash.Address.t/0`.

  For each block it returns the block's number, timestamp, and reward.

  The block reward is the sum of the following:

  * Sum of the transaction fees (gas_used * gas_price) for the block
  * A static reward for miner (this value may change during the life of the chain)
  * The reward for uncle blocks (1/32 * static_reward * number_of_uncles)

  *NOTE*

  Uncles are not currently accounted for.

  """
  @spec list_blocks(Hash.Address.t()) :: [map()]
  def list_blocks(%Hash{byte_count: unquote(Hash.Address.byte_count())} = address_hash, options \\ %{}) do
    merged_options = Map.merge(@default_options, options)

    query =
      from(
        b in Block,
        where: b.miner_hash == ^address_hash,
        order_by: [desc: b.number],
        limit: ^merged_options.page_size,
        offset: ^offset(merged_options),
        select: %{
          number: b.number,
          timestamp: b.timestamp
        }
      )

    Repo.all(query)
  end

  @doc """
  Gets the token balance for a given contract address hash and address hash.

  """
  @spec get_token_balance(Hash.Address.t(), Hash.Address.t()) :: TokenBalance.t() | nil
  def get_token_balance(
        %Hash{byte_count: unquote(Hash.Address.byte_count())} = contract_address_hash,
        %Hash{byte_count: unquote(Hash.Address.byte_count())} = address_hash
      ) do
    query =
      from(
        tb in TokenBalance,
        where: tb.token_contract_address_hash == ^contract_address_hash,
        where: tb.address_hash == ^address_hash,
        order_by: [desc: :block_number],
        limit: 1,
        select: tb
      )

    Repo.one(query)
  end

  @doc """
  Gets a list of tokens owned by the given address hash.

  """
  @spec list_tokens(Hash.Address.t()) :: map() | []
  def list_tokens(%Hash{byte_count: unquote(Hash.Address.byte_count())} = address_hash) do
    query =
      from(
        ctb in CurrentTokenBalance,
        inner_join: t in assoc(ctb, :token),
        where: ctb.address_hash == ^address_hash,
        where: ctb.value > 0,
        distinct: :token_contract_address_hash,
        select: %{
          balance: ctb.value,
          contract_address_hash: ctb.token_contract_address_hash,
          name: t.name,
          decimals: t.decimals,
          symbol: t.symbol,
          type: t.type
        }
      )

    Repo.all(query)
  end

  @transaction_fields ~w(
    block_hash
    block_number
    created_contract_address_hash
    cumulative_gas_used
    from_address_hash
    gas
    gas_price
    gas_currency_hash
    gas_fee_recipient_hash
    gas_used
    gateway_fee
    hash
    index
    input
    nonce
    status
    to_address_hash
    value
    revert_reason
  )a

  @pending_transaction_fields ~w(
    created_contract_address_hash
    cumulative_gas_used
    from_address_hash
    gas
    gas_price
    gas_used
    hash
    index
    input
    nonce
    to_address_hash
    value
    inserted_at
  )a

  defp list_pending_transactions_query(address_hash, options) do
    query =
      from(
        t in Transaction,
        limit: ^options.page_size,
        offset: ^offset(options),
        select: map(t, ^@pending_transaction_fields)
      )

    query
    |> where_address_match(address_hash, options)
    |> Chain.pending_transactions_query()
    |> order_by([transaction], desc: transaction.inserted_at, desc: transaction.hash)
    |> Repo.all()
  end

  defp list_transactions(address_hash, max_block_number, options) do
    query =
      from(
        t in Transaction,
        left_join: p in CeloParams,
        on: t.gas_currency_hash == p.address_value,
        inner_join: b in assoc(t, :block),
        order_by: [{^options.order_by_direction, t.block_number}],
        limit: ^options.page_size,
        offset: ^offset(options),
        select:
          merge(map(t, ^@transaction_fields), %{
            fee_currency: p.name,
            block_timestamp: b.timestamp,
            confirmations: fragment("? - ?", ^max_block_number, t.block_number)
          })
      )

    query
    |> where_address_match(address_hash, options)
    |> where_start_block_match(options)
    |> where_end_block_match(options)
    |> where_start_timestamp_match(options)
    |> where_end_timestamp_match(options)
    |> Repo.all()
  end

  defp where_address_match(query, address_hash, %{filter_by: "to"}) do
    where(query, [t], t.to_address_hash == ^address_hash)
  end

  defp where_address_match(query, address_hash, %{filter_by: "from"}) do
    where(query, [t], t.from_address_hash == ^address_hash)
  end

  defp where_address_match(query, address_hash, _) do
    query
    |> where([t], t.to_address_hash == ^address_hash)
    |> or_where([t], t.from_address_hash == ^address_hash)
    |> or_where([t], t.created_contract_address_hash == ^address_hash)
  end

  @token_transfer_fields ~w(
    block_number
    block_hash
    token_contract_address_hash
    transaction_hash
    from_address_hash
    to_address_hash
    amount
  )a

  defp list_token_transfers(address_hash, contract_address_hash, block_height, options) do
    tt_query =
      from(
        tt in TokenTransfer,
        inner_join: tkn in assoc(tt, :token),
        where: tt.from_address_hash == ^address_hash,
        or_where: tt.to_address_hash == ^address_hash,
        order_by: [{^options.order_by_direction, tt.block_number}, {^options.order_by_direction, tt.log_index}],
        limit: ^options.page_size,
        offset: ^offset(options),
        select:
          merge(map(tt, ^@token_transfer_fields), %{
            token_id: tt.token_id,
            token_name: tkn.name,
            token_symbol: tkn.symbol,
            token_decimals: tkn.decimals,
            token_type: tkn.type,
            token_log_index: tt.log_index
          })
      )

    tt_specific_token_query =
      tt_query
      |> where_contract_address_match(contract_address_hash)

    wrapped_query =
      from(
        tt in subquery(tt_specific_token_query),
        inner_join: t in Transaction,
        on: tt.transaction_hash == t.hash and tt.block_number == t.block_number and tt.block_hash == t.block_hash,
        inner_join: b in assoc(t, :block),
        order_by: [{^options.order_by_direction, tt.block_number}, {^options.order_by_direction, tt.token_log_index}],
        select: %{
          token_contract_address_hash: tt.token_contract_address_hash,
          transaction_hash: tt.transaction_hash,
          from_address_hash: tt.from_address_hash,
          to_address_hash: tt.to_address_hash,
          amount: tt.amount,
          transaction_nonce: t.nonce,
          transaction_index: t.index,
          transaction_gas: t.gas,
          transaction_gas_price: t.gas_price,
          transaction_gas_used: t.gas_used,
          transaction_cumulative_gas_used: t.cumulative_gas_used,
          transaction_input: t.input,
          block_hash: b.hash,
          block_number: b.number,
          block_timestamp: b.timestamp,
          confirmations: fragment("? - ?", ^block_height, t.block_number),
          token_id: tt.token_id,
          token_name: tt.token_name,
          token_symbol: tt.token_symbol,
          token_decimals: tt.token_decimals,
          token_type: tt.token_type,
          token_log_index: tt.token_log_index
        }
      )

    wrapped_query
    |> where_start_block_match(options)
    |> where_end_block_match(options)
    |> Repo.all()
  end

  defp where_start_block_match(query, %{start_block: nil}), do: query

  defp where_start_block_match(query, %{start_block: start_block}) do
    where(query, [..., block], block.number >= ^start_block)
  end

  defp where_end_block_match(query, %{end_block: nil}), do: query

  defp where_end_block_match(query, %{end_block: end_block}) do
    where(query, [..., block], block.number <= ^end_block)
  end

  defp where_start_timestamp_match(query, %{start_timestamp: nil}), do: query

  defp where_start_timestamp_match(query, %{start_timestamp: start_timestamp}) do
    where(query, [..., block], ^start_timestamp <= block.timestamp)
  end

  defp where_end_timestamp_match(query, %{end_timestamp: nil}), do: query

  defp where_end_timestamp_match(query, %{end_timestamp: end_timestamp}) do
    where(query, [..., block], block.timestamp <= ^end_timestamp)
  end

  defp where_contract_address_match(query, nil), do: query

  defp where_contract_address_match(query, contract_address_hash) do
    where(query, [tt, _], tt.token_contract_address_hash == ^contract_address_hash)
  end

  defp offset(options), do: (options.page_number - 1) * options.page_size

  @doc """
  Gets a list of logs that meet the criteria in a given filter map.

  Required filter parameters:

  * `from_block`
  * `to_block`
  * `address_hash` and/or `{x}_topic`
  * When multiple `{x}_topic` params are provided, then the corresponding
  `topic{x}_{x}_opr` param is required. For example, if "first_topic" and
  "second_topic" are provided, then "topic0_1_opr" is required.

  Supported `{x}_topic`s:

  * first_topic
  * second_topic
  * third_topic
  * fourth_topic

  Supported `topic{x}_{x}_opr`s:

  * topic0_1_opr
  * topic0_2_opr
  * topic0_3_opr
  * topic1_2_opr
  * topic1_3_opr
  * topic2_3_opr

  """
  @spec list_logs(map()) :: [map()]
  def list_logs(filter), do: Logs.list_logs(filter)
end<|MERGE_RESOLUTION|>--- conflicted
+++ resolved
@@ -7,13 +7,8 @@
 
   alias Explorer.Etherscan.Logs
   alias Explorer.{Chain, Repo}
-<<<<<<< HEAD
-  alias Explorer.Chain.Address.TokenBalance
+  alias Explorer.Chain.Address.{CurrentTokenBalance, TokenBalance}
   alias Explorer.Chain.{Block, CeloParams, Hash, InternalTransaction, Log, TokenTransfer, Transaction}
-=======
-  alias Explorer.Chain.Address.{CurrentTokenBalance, TokenBalance}
-  alias Explorer.Chain.{Block, Hash, InternalTransaction, TokenTransfer, Transaction}
->>>>>>> 74dab4de
 
   @default_options %{
     order_by_direction: :desc,
