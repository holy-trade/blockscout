--- conflicted
+++ resolved
@@ -568,11 +568,7 @@
     from_block = from_block(options)
     to_block = to_block(options)
 
-<<<<<<< HEAD
-    {block_number, _transaction_index, log_index} = paging_options.key || {BlockNumber.get_max(), 0, 0}
-=======
     {block_number, transaction_index, log_index} = paging_options.key || {BlockNumber.get_max(), 0, 0}
->>>>>>> b5bae303
 
     base_query =
       from(log in Log,
@@ -816,11 +812,7 @@
         select:
           sum(
             fragment(
-<<<<<<< HEAD
-              "CASE
-=======
               "CASE 
->>>>>>> b5bae303
                 WHEN ? = 0 THEN 0
                 WHEN ? < ? THEN ?
                 ELSE ? END",
@@ -6576,7 +6568,6 @@
     |> Repo.one()
   end
 
-<<<<<<< HEAD
   def bump_pending_blocks(pending_numbers) do
     update_query =
       from(
@@ -6942,9 +6933,8 @@
       _ -> {:error, :not_found}
     end
   end
-=======
+
   def get_total_staked_and_ordered(_), do: nil
->>>>>>> b5bae303
 
   defp with_decompiled_code_flag(query, _hash, false), do: query
 
@@ -7448,21 +7438,15 @@
 
     # https://eips.ethereum.org/EIPS/eip-1967
     storage_slot_logic_contract_address = "0x360894a13ba1a3210667c828492db98dca3e2076cc3735a920a3ca505d382bbc"
-<<<<<<< HEAD
     storage_slot_beacon_contract_address = "0xa3f0ad74e5423aebfd80d3ef4346578335a9a72aeaee59ff6cb3582b35133d50"
 
     {status, implementation_address} =
-=======
-
-    {_status, implementation_address} =
->>>>>>> b5bae303
       case Contract.eth_get_storage_at_request(
              proxy_address_hash,
              storage_slot_logic_contract_address,
              nil,
              json_rpc_named_arguments
            ) do
-<<<<<<< HEAD
         {:ok, "0x"} ->
           Contract.eth_get_storage_at_request(
             proxy_address_hash,
@@ -7478,18 +7462,6 @@
             nil,
             json_rpc_named_arguments
           )
-=======
-        {:ok, empty_address}
-        when empty_address in ["0x", "0x0000000000000000000000000000000000000000000000000000000000000000"] ->
-          fetch_beacon_proxy_implementation(proxy_address_hash, json_rpc_named_arguments)
-
-        {:ok, implementation_logic_address} ->
-          {:ok, implementation_logic_address}
-
-        {:error, _} ->
-          {:ok, "0x"}
-      end
->>>>>>> b5bae303
 
         {:ok, implementation_logic_address} ->
           {:ok, implementation_logic_address}
@@ -7602,11 +7574,7 @@
 
   defp abi_decode_address_output("0x"), do: @burn_address_hash_str
 
-<<<<<<< HEAD
-  defp abi_decode_address_output(address) do
-=======
   defp abi_decode_address_output(address) when is_binary(address) do
->>>>>>> b5bae303
     if String.length(address) > 42 do
       "0x" <> String.slice(address, -40, 40)
     else
@@ -7870,7 +7838,6 @@
     end
   end
 
-<<<<<<< HEAD
   @doc """
   Returns the total amount of CELO that is in the unlocking period (pending).
   Details at: https://docs.celo.org/celo-codebase/protocol/proof-of-stake/locked-gold#unlocking-period
@@ -7904,8 +7871,6 @@
     Repo.delete_all(query)
   end
 
-=======
->>>>>>> b5bae303
   @spec get_token_icon_url_by(String.t(), String.t()) :: String.t() | nil
   def get_token_icon_url_by(chain_id, address_hash) do
     chain_name =
@@ -7927,7 +7892,6 @@
       try_url =
         "https://raw.githubusercontent.com/trustwallet/assets/master/blockchains/#{chain_name}/assets/#{address_hash}/logo.png"
 
-<<<<<<< HEAD
       %HTTPoison.Response{status_code: status_code} = HTTPoison.get!(try_url)
 
       if status_code == 200 do
@@ -7935,9 +7899,6 @@
       else
         nil
       end
-=======
-      try_url
->>>>>>> b5bae303
     else
       nil
     end
