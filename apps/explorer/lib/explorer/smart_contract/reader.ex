defmodule Explorer.SmartContract.Reader do
  @moduledoc """
  Reads Smart Contract functions from the blockchain.

  For information on smart contract's Application Binary Interface (ABI), visit the
  [wiki](https://github.com/ethereum/wiki/wiki/Ethereum-Contract-ABI).
  """

  alias EthereumJSONRPC.Contract
  alias Explorer.Chain
  alias Explorer.Chain.{Hash, SmartContract}

  @typedoc """
  Map of functions to call with the values for the function to be called with.
  """
  @type functions :: %{String.t() => [term()]}

  @typedoc """
  Map of function call to function call results.
  """
  @type functions_results :: %{String.t() => Contract.call_result()}

  @typedoc """
  Options that can be forwarded when calling the Ethereum JSON RPC.

  ## Optional

  * `:json_rpc_named_arguments` - the named arguments to `EthereumJSONRPC.json_rpc/2`.
  """
  @type contract_call_options :: [
          {:json_rpc_named_arguments, EthereumJSONRPC.json_rpc_named_arguments()}
        ]

  @doc """
  Queries the contract functions on the blockchain and returns the call results.

  Optionally accepts the abi if it has already been fetched.

  ## Examples

  Note that for this example to work the database must be up to date with the
  information available in the blockchain.

      $ Explorer.SmartContract.Reader.query_verified_contract(
        %Explorer.Chain.Hash{
          byte_count: 20,
          bytes: <<0, 0, 0, 0, 0, 0, 0, 0, 0, 0, 0, 0, 0, 0, 0, 0, 0, 0, 0, 0>>
        },
        %{"sum" => [20, 22]}
      )
      # => %{"sum" => {:ok, [42]}}

      $ Explorer.SmartContract.Reader.query_verified_contract(
        %Explorer.Chain.Hash{
          byte_count: 20,
          bytes: <<0, 0, 0, 0, 0, 0, 0, 0, 0, 0, 0, 0, 0, 0, 0, 0, 0, 0, 0, 0>>
        },
        %{"sum" => [1, "abc"]}
      )
      # => %{"sum" => {:error, "Data overflow encoding int, data `abc` cannot fit in 256 bits"}}
  """
  @spec query_verified_contract(Hash.Address.t(), functions(), SmartContract.abi() | nil) :: functions_results()
  def query_verified_contract(address_hash, functions, mabi \\ nil) do
    contract_address = Hash.to_string(address_hash)

    abi =
      case mabi do
        nil ->
          address_hash
          |> Chain.address_hash_to_smart_contract()
          |> Map.get(:abi)

        _ ->
          mabi
      end

    query_contract(contract_address, abi, functions)
  end

  @doc """
  Runs contract functions on a given address for smart contract with an expected ABI and functions.

  This function can be used to read data from smart contracts that are not verified (like token contracts)
  since it receives the ABI as an argument.

  ## Options

  * `:json_rpc_named_arguments` - Options to forward for calling the Ethereum JSON RPC. See
    `t:EthereumJSONRPC.json_rpc_named_arguments.t/0` for full list of options.
  """
  @spec query_contract(
          String.t(),
          term(),
          functions()
        ) :: functions_results()
  def query_contract(contract_address, abi, functions) do
    requests =
      functions
      |> Enum.map(fn {method_id, args} ->
        %{
          contract_address: contract_address,
          method_id: method_id,
          args: args
        }
      end)

    requests
    |> query_contracts(abi)
    |> Enum.zip(requests)
    |> Enum.into(%{}, fn {response, request} ->
      {request.method_id, response}
    end)
  end

  @spec query_contract(
          String.t(),
          String.t(),
          term(),
          functions()
        ) :: functions_results()
  def query_contract(contract_address, from, abi, functions) do
    requests =
      functions
      |> Enum.map(fn {method_id, args} ->
        %{
          contract_address: contract_address,
          from: from,
          method_id: method_id,
          args: args
        }
      end)

    requests
    |> query_contracts(abi)
    |> Enum.zip(requests)
    |> Enum.into(%{}, fn {response, request} ->
      {request.method_id, response}
    end)
  end

  @doc """
  Runs batch of contract functions on given addresses for smart contract with an expected ABI and functions.

  This function can be used to read data from smart contracts that are not verified (like token contracts)
  since it receives the ABI as an argument.

  ## Options

  * `:json_rpc_named_arguments` - Options to forward for calling the Ethereum JSON RPC. See
    `t:EthereumJSONRPC.json_rpc_named_arguments.t/0` for full list of options.
  """
  @spec query_contracts([Contract.call()], term(), contract_call_options()) :: [Contract.call_result()]
  def query_contracts(requests, abi, opts \\ []) do
    json_rpc_named_arguments =
      Keyword.get(opts, :json_rpc_named_arguments) || Application.get_env(:explorer, :json_rpc_named_arguments)

    EthereumJSONRPC.execute_contract_functions(requests, abi, json_rpc_named_arguments)
  end

  def get_contract_abi(contract_address_hash) do
    contract =
      contract_address_hash
      |> Chain.address_hash_to_smart_contract()

    impl_abi =
      with {:ok, implementation_address} <- Chain.get_proxied_address(contract_address_hash),
           implementation_contract <- Chain.address_hash_to_smart_contract(implementation_address) do
        implementation_contract.abi
      else
        _ -> nil
      end

    abi = contract.abi

    case {abi, impl_abi} do
      {nil, nil} ->
        []

      {a, nil} ->
        a

      {nil, a} ->
        a

      {b, a} ->
        b ++ a
    end
  end

  @doc """
  List all the smart contract functions with its current value from the
  blockchain, following the ABI order.

  Functions that require arguments can be queryable but won't list the current
  value at this moment.

  ## Examples

    $ Explorer.SmartContract.Reader.read_only_functions("0x798465571ae21a184a272f044f991ad1d5f87a3f")
    => [
        %{
          "constant" => true,
          "inputs" => [],
          "name" => "get",
          "outputs" => [%{"name" => "", "type" => "uint256", "value" => [0]}],
          "payable" => false,
          "stateMutability" => "view",
          "type" => "function"
        },
        %{
          "constant" => true,
          "inputs" => [%{"name" => "x", "type" => "uint256"}],
          "name" => "with_arguments",
          "outputs" => [%{"name" => "", "type" => "bool", "value" => [""]}],
          "payable" => false,
          "stateMutability" => "view",
          "type" => "function"
        }
      ]
  """
  @spec read_only_functions(Hash.t()) :: [%{}]
  def read_only_functions(contract_address_hash) do
    abi = get_contract_abi(contract_address_hash)

<<<<<<< HEAD
    abi
    |> Enum.filter(& &1["constant"] || &1["stateMutability"] == "view")
    |> Enum.map(&fetch_current_value_from_blockchain(&1, abi, contract_address_hash))
=======
      _ ->
        abi_with_method_id = get_abi_with_method_id(abi)

        abi_with_method_id
        |> Enum.filter(&(&1["constant"] || &1["stateMutability"] == "view"))
        |> Enum.map(&fetch_current_value_from_blockchain(&1, abi_with_method_id, contract_address_hash))
    end
>>>>>>> 4565b1af
  end

  def read_only_functions_proxy(contract_address_hash, implementation_address_hash_string) do
    implementation_abi = Chain.get_implementation_abi(implementation_address_hash_string)

    case implementation_abi do
      nil ->
        []

      _ ->
        implementation_abi_with_method_id = get_abi_with_method_id(implementation_abi)

        implementation_abi_with_method_id
        |> Enum.filter(&(&1["constant"] || &1["stateMutability"] == "view"))
        |> Enum.map(&fetch_current_value_from_blockchain(&1, implementation_abi_with_method_id, contract_address_hash))
    end
  end

  defp get_abi_with_method_id(abi) do
    parsed_abi =
      abi
      |> ABI.parse_specification()

    abi_with_method_id =
      abi
      |> Enum.map(fn target_method ->
        methods =
          parsed_abi
          |> Enum.filter(fn method ->
            Atom.to_string(method.type) == Map.get(target_method, "type") &&
              method.function == Map.get(target_method, "name") &&
              Enum.count(method.input_names) == Enum.count(Map.get(target_method, "inputs")) &&
              input_types_matched?(method.types, target_method)
          end)

        if Enum.count(methods) > 0 do
          method = Enum.at(methods, 0)
          method_id = Map.get(method, :method_id)
          method_with_id = Map.put(target_method, "method_id", Base.encode16(method_id, case: :lower))
          method_with_id
        else
          target_method
        end
      end)

    abi_with_method_id
  end

  defp input_types_matched?(types, target_method) do
    types
    |> Enum.with_index()
    |> Enum.all?(fn {target_type, index} ->
      type_to_compare = Map.get(Enum.at(Map.get(target_method, "inputs"), index), "type")
      target_type_formatted = format_input_type(target_type)
      target_type_formatted == type_to_compare
    end)
  end

  defp format_input_type(input_type) do
    case input_type do
      {:array, {type, size}, array_size} ->
        Atom.to_string(type) <> Integer.to_string(size) <> "[" <> Integer.to_string(array_size) <> "]"

      {:array, type, array_size} ->
        Atom.to_string(type) <> "[" <> Integer.to_string(array_size) <> "]"

      {:array, {type, size}} ->
        Atom.to_string(type) <> Integer.to_string(size) <> "[]"

      {:array, type} ->
        Atom.to_string(type) <> "[]"

      {type, size} ->
        Atom.to_string(type) <> Integer.to_string(size)

      type ->
        Atom.to_string(type)
    end
  end

  def fetch_current_value_from_blockchain(function, abi, contract_address_hash) do
    values =
      case function do
        %{"inputs" => []} ->
          method_id = function["method_id"]
          args = function["inputs"]
          outputs = function["outputs"]

          contract_address_hash
          |> query_verified_contract(%{method_id => normalize_args(args)}, abi)
          |> link_outputs_and_values(outputs, method_id)

        _ ->
          link_outputs_and_values(%{}, Map.get(function, "outputs", []), function["method_id"])
      end

    Map.replace!(function, "outputs", values)
  end

  @doc """
  Fetches the blockchain value of a function that requires arguments.
  """
  @spec query_function(String.t(), %{method_id: String.t(), args: nil}, atom()) :: [%{}]
  def query_function(contract_address_hash, %{method_id: method_id, args: nil}, type) do
    query_function(contract_address_hash, %{method_id: method_id, args: []}, type)
  end

  @spec query_function(Hash.t(), %{method_id: String.t(), args: [term()]}, atom()) :: [%{}]
  def query_function(contract_address_hash, %{method_id: method_id, args: args}, type) do
    abi =
      contract_address_hash
      |> Chain.address_hash_to_smart_contract()
      |> Map.get(:abi)

    final_abi =
      if type == :proxy do
        Chain.get_implementation_abi_from_proxy(contract_address_hash, abi)
      else
        abi
      end

    parsed_final_abi =
      final_abi
      |> ABI.parse_specification()

    %{outputs: outputs, method_id: method_id} =
      case parsed_final_abi do
        nil ->
          nil

        _ ->
          function_object = find_function_by_method(parsed_final_abi, method_id)

          %ABI.FunctionSelector{returns: returns, method_id: method_id} = function_object

          outputs = extract_outputs(returns)

          %{outputs: outputs, method_id: method_id}
      end

    contract_address_hash
    |> query_verified_contract(%{method_id => normalize_args(args)}, final_abi)
    |> link_outputs_and_values(outputs, method_id)
  end

  defp find_function_by_method(parsed_abi, method_id) do
    parsed_abi
    |> Enum.filter(fn %ABI.FunctionSelector{method_id: find_method_id} ->
      if find_method_id do
        Base.encode16(find_method_id, case: :lower) == method_id || find_method_id == method_id
      else
        find_method_id == method_id
      end
    end)
    |> List.first()
  end

  defp extract_outputs(returns) do
    returns
    |> Enum.map(fn output ->
      case output do
        {type, size} ->
          full_type = Atom.to_string(type) <> Integer.to_string(size)
          %{"type" => full_type}

        type ->
          %{"type" => type}
      end
    end)
  end

  @doc """
  The type of the arguments passed to the blockchain interferes in the output,
  but we always get strings from the front, so it is necessary to normalize it.
  """
  def normalize_args(args) do
    Enum.map(args, &parse_item/1)
  end

  defp parse_item("true"), do: true
  defp parse_item("false"), do: false

  defp parse_item(item) do
    response = Integer.parse(item)

    case response do
      {integer, ""} ->
        hex_encoding =
          integer
          |> :binary.encode_unsigned()
          |> Base.encode16(case: :lower)

        "0x" <> hex_encoding

      _ ->
        item
    end
  end

  def link_outputs_and_values(blockchain_values, outputs, method_id) do
    default_value = Enum.map(outputs, fn _ -> "" end)
    {_, value} = Map.get(blockchain_values, method_id, {:ok, default_value})

    for {output, index} <- Enum.with_index(outputs) do
      new_value(output, List.wrap(value), index)
    end
  end

  defp new_value(%{"type" => "address"} = output, [value], _index) do
    Map.put_new(output, "value", bytes_to_string(value))
  end

  defp new_value(%{"type" => :address} = output, [value], _index) do
    Map.put_new(output, "value", bytes_to_string(value))
  end

  defp new_value(%{"type" => "address"} = output, values, index) do
    Map.put_new(output, "value", bytes_to_string(Enum.at(values, index)))
  end

  defp new_value(%{"type" => :address} = output, values, index) do
    Map.put_new(output, "value", bytes_to_string(Enum.at(values, index)))
  end

  defp new_value(%{"type" => "bytes" <> number_rest} = output, values, index) do
    if String.contains?(number_rest, "[]") do
      values_array = Enum.at(values, index)

      values_array_formatted =
        Enum.map(values_array, fn value ->
          bytes_to_string(value)
        end)

      Map.put_new(output, "value", values_array_formatted)
    else
      Map.put_new(output, "value", bytes_to_string(Enum.at(values, index)))
    end
  end

  defp new_value(%{"type" => "bytes"} = output, values, index) do
    Map.put_new(output, "value", bytes_to_string(Enum.at(values, index)))
  end

  defp new_value(output, [value], _index) do
    Map.put_new(output, "value", value)
  end

  defp new_value(output, values, index) do
    Map.put_new(output, "value", Enum.at(values, index))
  end

  @spec bytes_to_string(<<_::_*8>>) :: String.t()
  defp bytes_to_string(value) do
    if value do
      Hash.to_string(%Hash{byte_count: byte_size(value), bytes: value})
    else
      "0x"
    end
  end
end<|MERGE_RESOLUTION|>--- conflicted
+++ resolved
@@ -155,6 +155,14 @@
       Keyword.get(opts, :json_rpc_named_arguments) || Application.get_env(:explorer, :json_rpc_named_arguments)
 
     EthereumJSONRPC.execute_contract_functions(requests, abi, json_rpc_named_arguments)
+  end
+
+  @spec query_contracts_by_name([Contract.call()], term(), contract_call_options()) :: [Contract.call_result()]
+  def query_contracts_by_name(requests, abi, opts \\ []) do
+    json_rpc_named_arguments =
+      Keyword.get(opts, :json_rpc_named_arguments) || Application.get_env(:explorer, :json_rpc_named_arguments)
+
+    EthereumJSONRPC.execute_contract_functions_by_name(requests, abi, json_rpc_named_arguments)
   end
 
   def get_contract_abi(contract_address_hash) do
@@ -221,20 +229,11 @@
   @spec read_only_functions(Hash.t()) :: [%{}]
   def read_only_functions(contract_address_hash) do
     abi = get_contract_abi(contract_address_hash)
-
-<<<<<<< HEAD
-    abi
+    abi_with_method_id = get_abi_with_method_id(abi)
+
+    abi_with_method_id
     |> Enum.filter(& &1["constant"] || &1["stateMutability"] == "view")
     |> Enum.map(&fetch_current_value_from_blockchain(&1, abi, contract_address_hash))
-=======
-      _ ->
-        abi_with_method_id = get_abi_with_method_id(abi)
-
-        abi_with_method_id
-        |> Enum.filter(&(&1["constant"] || &1["stateMutability"] == "view"))
-        |> Enum.map(&fetch_current_value_from_blockchain(&1, abi_with_method_id, contract_address_hash))
-    end
->>>>>>> 4565b1af
   end
 
   def read_only_functions_proxy(contract_address_hash, implementation_address_hash_string) do
