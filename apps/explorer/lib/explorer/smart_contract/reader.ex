defmodule Explorer.SmartContract.Reader do
  @moduledoc """
  Reads Smart Contract functions from the blockchain.

  For information on smart contract's Application Binary Interface (ABI), visit the
  [wiki](https://github.com/ethereum/wiki/wiki/Ethereum-Contract-ABI).
  """

  alias EthereumJSONRPC.{Contract, Encoder}
  alias Explorer.Chain
  alias Explorer.Chain.{Hash, SmartContract}
  alias Explorer.SmartContract.Helper

  @typedoc """
  Map of functions to call with the values for the function to be called with.
  """
  @type functions :: %{String.t() => [term()]}

  @typedoc """
  Map of function call to function call results.
  """
  @type functions_results :: %{String.t() => Contract.call_result()}

  @typedoc """
  Options that can be forwarded when calling the Ethereum JSON RPC.

  ## Optional

  * `:json_rpc_named_arguments` - the named arguments to `EthereumJSONRPC.json_rpc/2`.
  """
  @type contract_call_options :: [
          {:json_rpc_named_arguments, EthereumJSONRPC.json_rpc_named_arguments()}
        ]

  @doc """
  Queries the contract functions on the blockchain and returns the call results.

  Optionally accepts the abi if it has already been fetched.

  ## Examples

  Note that for this example to work the database must be up to date with the
  information available in the blockchain.

      $ Explorer.SmartContract.Reader.query_verified_contract(
        %Explorer.Chain.Hash{
          byte_count: 20,
          bytes: <<0, 0, 0, 0, 0, 0, 0, 0, 0, 0, 0, 0, 0, 0, 0, 0, 0, 0, 0, 0>>
        },
        %{"sum" => [20, 22]}
      )
      # => %{"sum" => {:ok, [42]}}

      $ Explorer.SmartContract.Reader.query_verified_contract(
        %Explorer.Chain.Hash{
          byte_count: 20,
          bytes: <<0, 0, 0, 0, 0, 0, 0, 0, 0, 0, 0, 0, 0, 0, 0, 0, 0, 0, 0, 0>>
        },
        %{"sum" => [1, "abc"]}
      )
      # => %{"sum" => {:error, "Data overflow encoding int, data `abc` cannot fit in 256 bits"}}
  """
<<<<<<< HEAD
  @spec query_verified_contract(Hash.Address.t(), functions(), String.t() | nil, SmartContract.abi()) ::
          functions_results()
  def query_verified_contract(address_hash, functions, from, mabi) do
    query_verified_contract_inner(address_hash, functions, mabi, from)
  end

  @spec query_verified_contract(Hash.Address.t(), functions(), SmartContract.abi() | nil) :: functions_results()
  def query_verified_contract(address_hash, functions, mabi \\ nil) do
    query_verified_contract_inner(address_hash, functions, mabi, nil)
  end

  @spec query_verified_contract_inner(Hash.Address.t(), functions(), SmartContract.abi() | nil, String.t() | nil) ::
          functions_results()
  defp query_verified_contract_inner(address_hash, functions, mabi, from) do
=======
  @spec query_verified_contract(Hash.Address.t(), functions(), String.t() | nil, true | false, SmartContract.abi()) ::
          functions_results()
  def query_verified_contract(address_hash, functions, from, leave_error_as_map, mabi) do
    query_verified_contract_inner(address_hash, functions, mabi, from, leave_error_as_map)
  end

  @spec query_verified_contract(Hash.Address.t(), functions(), true | false, SmartContract.abi() | nil) ::
          functions_results()
  def query_verified_contract(address_hash, functions, leave_error_as_map, mabi \\ nil) do
    query_verified_contract_inner(address_hash, functions, mabi, nil, leave_error_as_map)
  end

  @spec query_verified_contract_inner(
          Hash.Address.t(),
          functions(),
          SmartContract.abi() | nil,
          String.t() | nil,
          true | false
        ) ::
          functions_results()
  defp query_verified_contract_inner(address_hash, functions, mabi, from, leave_error_as_map) do
>>>>>>> b5bae303
    contract_address = Hash.to_string(address_hash)

    abi = prepare_abi(mabi, address_hash)

<<<<<<< HEAD
    query_contract(contract_address, from, abi, functions)
=======
    query_contract(contract_address, from, abi, functions, leave_error_as_map)
>>>>>>> b5bae303
  end

  defp prepare_abi(nil, address_hash) do
    address_hash
    |> Chain.address_hash_to_smart_contract()
    |> Map.get(:abi)
  end

  defp prepare_abi(mabi, _address_hash), do: mabi

  @doc """
  Runs contract functions on a given address for smart contract with an expected ABI and functions.

  This function can be used to read data from smart contracts that are not verified (like token contracts)
  since it receives the ABI as an argument.

  ## Options

  * `:json_rpc_named_arguments` - Options to forward for calling the Ethereum JSON RPC. See
    `t:EthereumJSONRPC.json_rpc_named_arguments.t/0` for full list of options.
  """
  @spec query_contract(
          String.t(),
          term(),
          functions(),
          true | false
        ) :: functions_results()
  def query_contract(contract_address, abi, functions, leave_error_as_map) do
    query_contract_inner(contract_address, abi, functions, nil, nil, leave_error_as_map)
  end

  @spec query_contract(
          String.t(),
          String.t() | nil,
          term(),
          functions(),
          true | false
        ) :: functions_results()
  def query_contract(contract_address, from, abi, functions, leave_error_as_map) do
    query_contract_inner(contract_address, abi, functions, nil, from, leave_error_as_map)
  end

  @spec query_contract_by_block_number(
          String.t(),
          term(),
          functions(),
          non_neg_integer()
        ) :: functions_results()
  def query_contract_by_block_number(contract_address, abi, functions, block_number, leave_error_as_map \\ false) do
    query_contract_inner(contract_address, abi, functions, block_number, nil, leave_error_as_map)
  end

  defp query_contract_inner(contract_address, abi, functions, block_number, from, leave_error_as_map) do
    requests =
      functions
      |> Enum.map(fn {method_id, args} ->
        %{
          contract_address: contract_address,
          from: from,
          method_id: method_id,
          args: args,
          block_number: block_number
        }
      end)

    requests
    |> query_contracts(abi, [], leave_error_as_map)
    |> Enum.zip(requests)
    |> Enum.into(%{}, fn {response, request} ->
      {request.method_id, response}
    end)
  end

  @doc """
  Runs batch of contract functions on given addresses for smart contract with an expected ABI and functions.

  This function can be used to read data from smart contracts that are not verified (like token contracts)
  since it receives the ABI as an argument.

  ## Options

  * `:json_rpc_named_arguments` - Options to forward for calling the Ethereum JSON RPC. See
    `t:EthereumJSONRPC.json_rpc_named_arguments.t/0` for full list of options.
  """
  @spec query_contracts([Contract.call()], term(), contract_call_options()) :: [Contract.call_result()]
  def query_contracts(requests, abi, opts \\ []) do
    json_rpc_named_arguments =
      Keyword.get(opts, :json_rpc_named_arguments) || Application.get_env(:explorer, :json_rpc_named_arguments)

    EthereumJSONRPC.execute_contract_functions(requests, abi, json_rpc_named_arguments)
  end

<<<<<<< HEAD
  @spec query_contracts_by_name([Contract.call_by_name()], term(), contract_call_options()) :: [Contract.call_result()]
  def query_contracts_by_name(requests, abi, opts \\ []) do
    json_rpc_named_arguments =
      Keyword.get(opts, :json_rpc_named_arguments) || Application.get_env(:explorer, :json_rpc_named_arguments)

    EthereumJSONRPC.execute_contract_functions_by_name(requests, abi, json_rpc_named_arguments)
  end

  def get_contract_abi(contract_address_hash) do
    contract =
      contract_address_hash
      |> Chain.address_hash_to_smart_contract()

    impl_abi =
      with {:ok, implementation_address} <- Chain.get_proxied_address(contract_address_hash),
           implementation_contract <- Chain.address_hash_to_smart_contract(implementation_address) do
        implementation_contract.abi
      else
        _ -> nil
      end

    abi = contract.abi

    case {abi, impl_abi} do
      {nil, nil} ->
        []

      {a, nil} ->
        a

      {nil, a} ->
        a

      {b, a} ->
        b ++ a
    end
=======
  @spec query_contracts([Contract.call()], term(), true | false) :: [Contract.call_result()]
  def query_contracts(requests, abi, [], leave_error_as_map) do
    json_rpc_named_arguments = Application.get_env(:explorer, :json_rpc_named_arguments)

    EthereumJSONRPC.execute_contract_functions(requests, abi, json_rpc_named_arguments, leave_error_as_map)
>>>>>>> b5bae303
  end

  @doc """
  List all the smart contract functions with its current value from the
  blockchain, following the ABI order.

  Functions that require arguments can be queryable but won't list the current
  value at this moment.

  ## Examples

    $ Explorer.SmartContract.Reader.read_only_functions("0x798465571ae21a184a272f044f991ad1d5f87a3f")
    => [
        %{
          "constant" => true,
          "inputs" => [],
          "name" => "get",
          "outputs" => [%{"name" => "", "type" => "uint256", "value" => [0]}],
          "payable" => false,
          "stateMutability" => "view",
          "type" => "function"
        },
        %{
          "constant" => true,
          "inputs" => [%{"name" => "x", "type" => "uint256"}],
          "name" => "with_arguments",
          "outputs" => [%{"name" => "", "type" => "bool", "value" => [""]}],
          "payable" => false,
          "stateMutability" => "view",
          "type" => "function"
        }
      ]
  """
  @spec read_only_functions(Hash.t()) :: [%{}]
  def read_only_functions(contract_address_hash) do
    abi =
      contract_address_hash
      |> Chain.address_hash_to_smart_contract()
      |> Map.get(:abi)

    case abi do
      nil ->
        []

      _ ->
        abi_with_method_id = get_abi_with_method_id(abi)

        abi_with_method_id
        |> Enum.filter(&Helper.queriable_method?(&1))
        |> Enum.map(&fetch_current_value_from_blockchain(&1, abi_with_method_id, contract_address_hash, false))
    end
  end

  def read_only_functions_proxy(contract_address_hash, implementation_address_hash_string) do
    implementation_abi = Chain.get_implementation_abi(implementation_address_hash_string)

    case implementation_abi do
      nil ->
        []

      _ ->
        implementation_abi_with_method_id = get_abi_with_method_id(implementation_abi)

        implementation_abi_with_method_id
        |> Enum.filter(&Helper.queriable_method?(&1))
        |> Enum.map(
          &fetch_current_value_from_blockchain(&1, implementation_abi_with_method_id, contract_address_hash, false)
        )
    end
  end

  @doc """
    Returns abi for not queriable functions of proxy's implementation which can be considered as read-only
  """
  @spec read_functions_required_wallet_proxy(String.t()) :: [%{}]
  def read_functions_required_wallet_proxy(implementation_address_hash_string) do
    implementation_abi = Chain.get_implementation_abi(implementation_address_hash_string)

    case implementation_abi do
      nil ->
        []

      _ ->
        implementation_abi_with_method_id = get_abi_with_method_id(implementation_abi)

        implementation_abi_with_method_id
        |> Enum.filter(&Helper.read_with_wallet_method?(&1))
    end
  end

  @doc """
    Returns abi for not queriable functions of the smart contract which can be considered as read-only
  """
  @spec read_functions_required_wallet(Hash.t()) :: [%{}]
  def read_functions_required_wallet(contract_address_hash) do
    abi =
      contract_address_hash
      |> Chain.address_hash_to_smart_contract()
      |> Map.get(:abi)

    case abi do
      nil ->
        []

      _ ->
        abi_with_method_id = get_abi_with_method_id(abi)

        abi_with_method_id
        |> Enum.filter(&Helper.read_with_wallet_method?(&1))
    end
  end

  @doc """
    Returns abi for not queriable functions of proxy's implementation which can be considered as read-only
  """
  @spec read_functions_required_wallet_proxy(String.t()) :: [%{}]
  def read_functions_required_wallet_proxy(implementation_address_hash_string) do
    implementation_abi = Chain.get_implementation_abi(implementation_address_hash_string)

    case implementation_abi do
      nil ->
        []

      _ ->
        implementation_abi_with_method_id = get_abi_with_method_id(implementation_abi)

        implementation_abi_with_method_id
        |> Enum.filter(&Helper.read_with_wallet_method?(&1))
    end
  end

  @doc """
    Returns abi for not queriable functions of the smart contract which can be considered as read-only
  """
  @spec read_functions_required_wallet(Hash.t()) :: [%{}]
  def read_functions_required_wallet(contract_address_hash) do
    abi =
      contract_address_hash
      |> Chain.address_hash_to_smart_contract()
      |> Map.get(:abi)

    case abi do
      nil ->
        []

      _ ->
        abi_with_method_id = get_abi_with_method_id(abi)

        abi_with_method_id
        |> Enum.filter(&Helper.read_with_wallet_method?(&1))
    end
  end

  defp get_abi_with_method_id(abi) do
    parsed_abi =
      abi
      |> ABI.parse_specification()

    abi_with_method_id =
      abi
      |> Enum.map(fn target_method ->
        methods =
          parsed_abi
          |> Enum.filter(fn method ->
            Atom.to_string(method.type) == Map.get(target_method, "type") &&
              method.function == Map.get(target_method, "name") &&
              Enum.count(method.input_names) == Enum.count(Map.get(target_method, "inputs")) &&
              input_types_matched?(method.types, target_method)
          end)

        if Enum.count(methods) > 0 do
          method = Enum.at(methods, 0)
          method_id = Map.get(method, :method_id)
          method_with_id = Map.put(target_method, "method_id", Base.encode16(method_id, case: :lower))
          method_with_id
        else
          target_method
        end
      end)

    abi_with_method_id
  end

  defp input_types_matched?(types, target_method) do
    types
    |> Enum.with_index()
    |> Enum.all?(fn {target_type, index} ->
      type_to_compare = Map.get(Enum.at(Map.get(target_method, "inputs"), index), "type")
      target_type_formatted = format_type(target_type)
      target_type_formatted == type_to_compare
    end)
  end

  defp format_type(input_type) do
    case input_type do
      {:array, type, array_size} ->
        format_type(type) <> "[" <> Integer.to_string(array_size) <> "]"

      {:array, type} ->
        format_type(type) <> "[]"

      {:tuple, tuple} ->
        format_tuple_type(tuple)

      {type, size} ->
        Atom.to_string(type) <> Integer.to_string(size)

      type ->
        Atom.to_string(type)
    end
  end

  defp format_tuple_type(tuple) do
    tuple_types =
      tuple
      |> Enum.reduce(nil, fn tuple_item, acc ->
        if acc do
          acc <> "," <> format_type(tuple_item)
        else
          format_type(tuple_item)
        end
      end)

    "tuple[#{tuple_types}]"
  end

  def fetch_current_value_from_blockchain(function, abi, contract_address_hash, leave_error_as_map) do
    values =
      case function do
        %{"inputs" => []} ->
          method_id = function["method_id"]
          args = function["inputs"]
          outputs = function["outputs"]

          contract_address_hash
          |> query_verified_contract(%{method_id => normalize_args(args)}, leave_error_as_map, abi)
          |> link_outputs_and_values(outputs, method_id)

        _ ->
          link_outputs_and_values(%{}, Map.get(function, "outputs", []), function["method_id"])
      end

    Map.replace!(function, "outputs", values)
  end

  @doc """
    Method performs query of read functions of a smart contract.
    `type` could be :proxy or :reqular
<<<<<<< HEAD
=======
    if ethereumJSONRPC will return some errors it will represented as map
>>>>>>> b5bae303
  """
  @spec query_function_with_names(Hash.t(), %{method_id: String.t(), args: [term()] | nil}, atom(), String.t()) :: %{
          :names => [any()],
          :output => [%{}]
        }
  def query_function_with_names(contract_address_hash, %{method_id: method_id, args: args}, type, function_name) do
    outputs = query_function(contract_address_hash, %{method_id: method_id, args: args}, type, true)
    names = parse_names_from_abi(get_abi(contract_address_hash, type), function_name)
    %{output: outputs, names: names}
  end

  @doc """
    Method performs query of read functions of a smart contract.
    `type` could be :proxy or :reqular
    `from` is a address of a function caller
  """
  @spec query_function_with_names(
          Hash.t(),
          %{method_id: String.t(), args: [term()] | nil},
          atom(),
          String.t(),
          String.t()
        ) :: %{:names => [any()], :output => [%{}]}
  def query_function_with_names(contract_address_hash, %{method_id: method_id, args: args}, type, function_name, from) do
    outputs = query_function(contract_address_hash, %{method_id: method_id, args: args}, type, from, true)
    names = parse_names_from_abi(get_abi(contract_address_hash, type), function_name)
    %{output: outputs, names: names}
  end

  @doc """
    Method performs query of read functions of a smart contract.
    `type` could be :proxy or :reqular
    `from` is a address of a function caller
  """
  @spec query_function_with_names(
          Hash.t(),
          %{method_id: String.t(), args: [term()] | nil},
          atom(),
          String.t(),
          String.t()
        ) :: %{:names => [any()], :output => [%{}]}
  def query_function_with_names(contract_address_hash, %{method_id: method_id, args: args}, type, function_name, from) do
    outputs = query_function(contract_address_hash, %{method_id: method_id, args: args}, type, from)
    names = parse_names_from_abi(get_abi(contract_address_hash, type), function_name)
    %{output: outputs, names: names}
  end

  @doc """
  Fetches the blockchain value of a function that requires arguments.
  """
  @spec query_function(String.t(), %{method_id: String.t(), args: nil}, atom(), true | false) :: [%{}]
  def query_function(contract_address_hash, %{method_id: method_id, args: nil}, type, leave_error_as_map) do
    query_function(contract_address_hash, %{method_id: method_id, args: []}, type, leave_error_as_map)
  end

  @spec query_function(Hash.t(), %{method_id: String.t(), args: [term()]}, atom(), true | false) :: [%{}]
  def query_function(contract_address_hash, %{method_id: method_id, args: args}, type, leave_error_as_map) do
    query_function_inner(contract_address_hash, method_id, args, type, nil, leave_error_as_map)
  end

<<<<<<< HEAD
  @spec query_function(Hash.t(), %{method_id: String.t(), args: [term()]}, atom()) :: [%{}]
  def query_function(contract_address_hash, %{method_id: method_id, args: args}, type) do
    query_function_inner(contract_address_hash, method_id, args, type, nil)
  end

  @spec query_function(String.t(), %{method_id: String.t(), args: nil}, atom(), String.t() | nil) :: [%{}]
  def query_function(contract_address_hash, %{method_id: method_id, args: nil}, type, from) do
    query_function(contract_address_hash, %{method_id: method_id, args: []}, type, from)
  end

  @spec query_function(Hash.t(), %{method_id: String.t(), args: [term()]}, atom(), String.t() | nil) :: [%{}]
  def query_function(contract_address_hash, %{method_id: method_id, args: args}, type, from) do
    query_function_inner(contract_address_hash, method_id, args, type, from)
  end

  @spec query_function_inner(Hash.t(), String.t(), [term()], atom(), String.t() | nil) :: [%{}]
  defp query_function_inner(contract_address_hash, method_id, args, type, from) do
=======
  @spec query_function(String.t(), %{method_id: String.t(), args: nil}, atom(), String.t() | nil, true | false) :: [%{}]
  def query_function(contract_address_hash, %{method_id: method_id, args: nil}, type, from, leave_error_as_map) do
    query_function(contract_address_hash, %{method_id: method_id, args: []}, type, from, leave_error_as_map)
  end

  @spec query_function(Hash.t(), %{method_id: String.t(), args: [term()]}, atom(), String.t() | nil, true | false) :: [
          %{}
        ]
  def query_function(contract_address_hash, %{method_id: method_id, args: args}, type, from, leave_error_as_map) do
    query_function_inner(contract_address_hash, method_id, args, type, from, leave_error_as_map)
  end

  @spec query_function_inner(Hash.t(), String.t(), [term()], atom(), String.t() | nil, true | false) :: [%{}]
  defp query_function_inner(contract_address_hash, method_id, args, type, from, leave_error_as_map) do
>>>>>>> b5bae303
    abi = get_abi(contract_address_hash, type)

    parsed_final_abi =
      abi
      |> ABI.parse_specification()

<<<<<<< HEAD
    %{outputs: outputs, method_id: method_id} = process_abi(parsed_final_abi, method_id)

    query_contract_and_link_outputs(contract_address_hash, args, from, abi, outputs, method_id)
  end

  defp process_abi([nil], _method_id), do: nil

  defp process_abi(abi, method_id) do
=======
    %{outputs: outputs, method_id: method_id} = proccess_abi(parsed_final_abi, method_id)

    query_contract_and_link_outputs(contract_address_hash, args, from, abi, outputs, method_id, leave_error_as_map)
  end

  defp proccess_abi(nil, _method_id), do: nil

  defp proccess_abi(abi, method_id) do
>>>>>>> b5bae303
    function_object = find_function_by_method(abi, method_id)
    %ABI.FunctionSelector{returns: returns, method_id: method_id} = function_object
    outputs = extract_outputs(returns)

    %{outputs: outputs, method_id: method_id}
  end

<<<<<<< HEAD
  defp query_contract_and_link_outputs(contract_address_hash, args, from, abi, outputs, method_id) do
    contract_address_hash
    |> query_verified_contract(%{method_id => normalize_args(args)}, from, abi)
=======
  defp query_contract_and_link_outputs(contract_address_hash, args, from, abi, outputs, method_id, leave_error_as_map) do
    contract_address_hash
    |> query_verified_contract(%{method_id => normalize_args(args)}, from, leave_error_as_map, abi)
>>>>>>> b5bae303
    |> link_outputs_and_values(outputs, method_id)
  end

  defp get_abi(contract_address_hash, type) do
    abi =
      contract_address_hash
      |> Chain.address_hash_to_smart_contract()
      |> Map.get(:abi)

    if type == :proxy do
      Chain.get_implementation_abi_from_proxy(contract_address_hash, abi)
    else
      abi
    end
  end

  defp parse_names_from_abi(abi, function_name) do
    function = Enum.find(abi, fn el -> el["type"] == "function" and el["name"] == function_name end)
    outputs_to_list(function["outputs"])
  end

  defp outputs_to_list(nil), do: []

  defp outputs_to_list([]), do: []

  defp outputs_to_list(outputs) do
    for el <- outputs do
      name = if validate_name(el["name"]), do: el["name"], else: el["internalType"]

      if Map.has_key?(el, "components") do
        [name] ++ [outputs_to_list(el["components"])]
      else
        name
      end
    end
  end

  defp validate_name(name), do: not is_nil(name) and String.length(name) > 0

  defp find_function_by_method(parsed_abi, method_id) do
    parsed_abi
    |> Enum.filter(fn %ABI.FunctionSelector{method_id: find_method_id} ->
      if find_method_id do
        Base.encode16(find_method_id, case: :lower) == method_id || find_method_id == method_id
      else
        find_method_id == method_id
      end
    end)
    |> List.first()
  end

  defp extract_outputs(returns) do
    returns
    |> Enum.map(fn output ->
      case output do
        {:array, type, array_size} ->
          %{"type" => format_type(type) <> "[" <> Integer.to_string(array_size) <> "]"}

        {:array, type} ->
          %{"type" => format_type(type) <> "[]"}

        {:tuple, tuple} ->
          %{"type" => format_tuple_type(tuple)}

        {type, size} ->
          full_type = Atom.to_string(type) <> Integer.to_string(size)
          %{"type" => full_type}

        type ->
          %{"type" => type}
      end
    end)
  end

  @doc """
  The type of the arguments passed to the blockchain interferes in the output,
  but we always get strings from the front, so it is necessary to normalize it.
  """
  def normalize_args(args) do
    if is_map(args) do
      [res] = Enum.map(args, &parse_item/1)
      res
    else
      Enum.map(args, &parse_item/1)
    end
  end

  defp parse_item("true"), do: true
  defp parse_item("false"), do: false

  defp parse_item(item) when is_tuple(item) do
    item
    |> Tuple.to_list()
    |> Enum.map(fn value ->
      if is_list(value) do
        value
        |> Enum.join("")
      else
        hex =
          value
          |> Base.encode16(case: :lower)

        "0x" <> hex
      end
    end)
  end

  defp parse_item(item) do
    response = Integer.parse(item)

    case response do
      {integer, ""} ->
        hex_encoding =
          integer
          |> :binary.encode_unsigned()
          |> Base.encode16(case: :lower)

        "0x" <> hex_encoding

      _ ->
        item
    end
  end

  def link_outputs_and_values(blockchain_values, outputs, method_id) do
    default_value = Enum.map(outputs, fn _ -> "" end)

    case Map.get(blockchain_values, method_id, {:ok, default_value}) do
      {:ok, value} ->
        for {output, index} <- Enum.with_index(outputs) do
          new_value(output, List.wrap(value), index)
        end

      {:error, message} ->
        {:error, message}
    end
  end

  defp new_value(%{"type" => "address"} = output, [value], _index) do
    Map.put_new(output, "value", value)
  end

  defp new_value(%{"type" => :address} = output, [value], _index) do
    Map.put_new(output, "value", value)
  end

  defp new_value(%{"type" => "address"} = output, values, index) do
    Map.put_new(output, "value", Enum.at(values, index))
  end

  defp new_value(%{"type" => :address} = output, values, index) do
    Map.put_new(output, "value", Enum.at(values, index))
  end

  defp new_value(%{"type" => "bytes" <> number_rest} = output, values, index) do
    if String.contains?(number_rest, "[]") do
      values_array = Enum.at(values, index)

      values_array = if is_list(values_array), do: values_array, else: []

      values_array_formatted =
        Enum.map(values_array, fn value ->
          bytes_to_string(value)
        end)

      Map.put_new(output, "value", values_array_formatted)
    else
      Map.put_new(output, "value", bytes_to_string(Enum.at(values, index)))
    end
  end

  defp new_value(%{"type" => "bytes"} = output, values, index) do
    Map.put_new(output, "value", bytes_to_string(Enum.at(values, index)))
  end

  defp new_value(%{"type" => :bytes} = output, values, index) do
    Map.put_new(output, "value", bytes_to_string(Enum.at(values, index)))
  end

  defp new_value(%{"type" => :string} = output, [value], _index) do
    Map.put_new(output, "value", Encoder.unescape(value))
  end

  defp new_value(%{"type" => "string"} = output, [value], _index) do
    Map.put_new(output, "value", Encoder.unescape(value))
  end

  defp new_value(output, [value], _index) do
    Map.put_new(output, "value", value)
  end

  defp new_value(output, values, index) do
    Map.put_new(output, "value", Enum.at(values, index))
  end

  @spec bytes_to_string(<<_::_*8>>) :: String.t()
  defp bytes_to_string(value) do
    if value do
      Hash.to_string(%Hash{byte_count: byte_size(value), bytes: value})
    else
      "0x"
    end
  end
end<|MERGE_RESOLUTION|>--- conflicted
+++ resolved
@@ -60,22 +60,6 @@
       )
       # => %{"sum" => {:error, "Data overflow encoding int, data `abc` cannot fit in 256 bits"}}
   """
-<<<<<<< HEAD
-  @spec query_verified_contract(Hash.Address.t(), functions(), String.t() | nil, SmartContract.abi()) ::
-          functions_results()
-  def query_verified_contract(address_hash, functions, from, mabi) do
-    query_verified_contract_inner(address_hash, functions, mabi, from)
-  end
-
-  @spec query_verified_contract(Hash.Address.t(), functions(), SmartContract.abi() | nil) :: functions_results()
-  def query_verified_contract(address_hash, functions, mabi \\ nil) do
-    query_verified_contract_inner(address_hash, functions, mabi, nil)
-  end
-
-  @spec query_verified_contract_inner(Hash.Address.t(), functions(), SmartContract.abi() | nil, String.t() | nil) ::
-          functions_results()
-  defp query_verified_contract_inner(address_hash, functions, mabi, from) do
-=======
   @spec query_verified_contract(Hash.Address.t(), functions(), String.t() | nil, true | false, SmartContract.abi()) ::
           functions_results()
   def query_verified_contract(address_hash, functions, from, leave_error_as_map, mabi) do
@@ -97,16 +81,11 @@
         ) ::
           functions_results()
   defp query_verified_contract_inner(address_hash, functions, mabi, from, leave_error_as_map) do
->>>>>>> b5bae303
     contract_address = Hash.to_string(address_hash)
 
     abi = prepare_abi(mabi, address_hash)
 
-<<<<<<< HEAD
-    query_contract(contract_address, from, abi, functions)
-=======
     query_contract(contract_address, from, abi, functions, leave_error_as_map)
->>>>>>> b5bae303
   end
 
   defp prepare_abi(nil, address_hash) do
@@ -199,7 +178,6 @@
     EthereumJSONRPC.execute_contract_functions(requests, abi, json_rpc_named_arguments)
   end
 
-<<<<<<< HEAD
   @spec query_contracts_by_name([Contract.call_by_name()], term(), contract_call_options()) :: [Contract.call_result()]
   def query_contracts_by_name(requests, abi, opts \\ []) do
     json_rpc_named_arguments =
@@ -236,13 +214,13 @@
       {b, a} ->
         b ++ a
     end
-=======
+  end
+
   @spec query_contracts([Contract.call()], term(), true | false) :: [Contract.call_result()]
   def query_contracts(requests, abi, [], leave_error_as_map) do
     json_rpc_named_arguments = Application.get_env(:explorer, :json_rpc_named_arguments)
 
     EthereumJSONRPC.execute_contract_functions(requests, abi, json_rpc_named_arguments, leave_error_as_map)
->>>>>>> b5bae303
   end
 
   @doc """
@@ -491,10 +469,7 @@
   @doc """
     Method performs query of read functions of a smart contract.
     `type` could be :proxy or :reqular
-<<<<<<< HEAD
-=======
     if ethereumJSONRPC will return some errors it will represented as map
->>>>>>> b5bae303
   """
   @spec query_function_with_names(Hash.t(), %{method_id: String.t(), args: [term()] | nil}, atom(), String.t()) :: %{
           :names => [any()],
@@ -555,25 +530,6 @@
     query_function_inner(contract_address_hash, method_id, args, type, nil, leave_error_as_map)
   end
 
-<<<<<<< HEAD
-  @spec query_function(Hash.t(), %{method_id: String.t(), args: [term()]}, atom()) :: [%{}]
-  def query_function(contract_address_hash, %{method_id: method_id, args: args}, type) do
-    query_function_inner(contract_address_hash, method_id, args, type, nil)
-  end
-
-  @spec query_function(String.t(), %{method_id: String.t(), args: nil}, atom(), String.t() | nil) :: [%{}]
-  def query_function(contract_address_hash, %{method_id: method_id, args: nil}, type, from) do
-    query_function(contract_address_hash, %{method_id: method_id, args: []}, type, from)
-  end
-
-  @spec query_function(Hash.t(), %{method_id: String.t(), args: [term()]}, atom(), String.t() | nil) :: [%{}]
-  def query_function(contract_address_hash, %{method_id: method_id, args: args}, type, from) do
-    query_function_inner(contract_address_hash, method_id, args, type, from)
-  end
-
-  @spec query_function_inner(Hash.t(), String.t(), [term()], atom(), String.t() | nil) :: [%{}]
-  defp query_function_inner(contract_address_hash, method_id, args, type, from) do
-=======
   @spec query_function(String.t(), %{method_id: String.t(), args: nil}, atom(), String.t() | nil, true | false) :: [%{}]
   def query_function(contract_address_hash, %{method_id: method_id, args: nil}, type, from, leave_error_as_map) do
     query_function(contract_address_hash, %{method_id: method_id, args: []}, type, from, leave_error_as_map)
@@ -588,23 +544,12 @@
 
   @spec query_function_inner(Hash.t(), String.t(), [term()], atom(), String.t() | nil, true | false) :: [%{}]
   defp query_function_inner(contract_address_hash, method_id, args, type, from, leave_error_as_map) do
->>>>>>> b5bae303
     abi = get_abi(contract_address_hash, type)
 
     parsed_final_abi =
       abi
       |> ABI.parse_specification()
 
-<<<<<<< HEAD
-    %{outputs: outputs, method_id: method_id} = process_abi(parsed_final_abi, method_id)
-
-    query_contract_and_link_outputs(contract_address_hash, args, from, abi, outputs, method_id)
-  end
-
-  defp process_abi([nil], _method_id), do: nil
-
-  defp process_abi(abi, method_id) do
-=======
     %{outputs: outputs, method_id: method_id} = proccess_abi(parsed_final_abi, method_id)
 
     query_contract_and_link_outputs(contract_address_hash, args, from, abi, outputs, method_id, leave_error_as_map)
@@ -613,7 +558,6 @@
   defp proccess_abi(nil, _method_id), do: nil
 
   defp proccess_abi(abi, method_id) do
->>>>>>> b5bae303
     function_object = find_function_by_method(abi, method_id)
     %ABI.FunctionSelector{returns: returns, method_id: method_id} = function_object
     outputs = extract_outputs(returns)
@@ -621,15 +565,9 @@
     %{outputs: outputs, method_id: method_id}
   end
 
-<<<<<<< HEAD
-  defp query_contract_and_link_outputs(contract_address_hash, args, from, abi, outputs, method_id) do
-    contract_address_hash
-    |> query_verified_contract(%{method_id => normalize_args(args)}, from, abi)
-=======
   defp query_contract_and_link_outputs(contract_address_hash, args, from, abi, outputs, method_id, leave_error_as_map) do
     contract_address_hash
     |> query_verified_contract(%{method_id => normalize_args(args)}, from, leave_error_as_map, abi)
->>>>>>> b5bae303
     |> link_outputs_and_values(outputs, method_id)
   end
 
