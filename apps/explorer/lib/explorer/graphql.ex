defmodule Explorer.GraphQL do
  @moduledoc """
  The GraphQL context.
  """

  import Ecto.Query,
    only: [
      from: 2,
      order_by: 3,
      or_where: 3,
      subquery: 1,
      where: 3
    ]

  alias Explorer.Celo.Util

  alias Explorer.Chain.{
    Address,
    Block,
    CeloAccount,
    CeloClaims,
    CeloParams,
    CeloVoters,
    CeloWalletAccounts,
    Hash,
    InternalTransaction,
    Token,
    TokenTransfer,
    Transaction
  }

  alias Explorer.{Chain, Repo}

  alias Explorer.Chain.Address.CoinBalance

  @doc """
  Returns a query to fetch transactions with a matching `to_address_hash`,
  `from_address_hash`, or `created_contract_address_hash` field for a given address hash.

  Orders transactions by descending block number and index.
  """
  @spec address_to_transactions_query(Hash.Address.t()) :: Ecto.Query.t()
  def address_to_transactions_query(address_hash) do
    Transaction
    |> order_by([transaction], desc: transaction.block_number, desc: transaction.index)
    |> where([transaction], transaction.to_address_hash == ^address_hash)
    |> or_where([transaction], transaction.from_address_hash == ^address_hash)
    |> or_where([transaction], transaction.created_contract_address_hash == ^address_hash)
  end

  def address_to_account_query(address_hash) do
    CeloAccount
    |> where([account], account.address == ^address_hash)
  end

  def address_to_validator_query(address_hash) do
    Chain.celo_validator_query()
    |> where([account], account.address == ^address_hash)
  end

  def address_to_affiliates_query(address_hash) do
    Chain.celo_validator_query()
    |> where([account], account.group_address_hash == ^address_hash)
  end

  def address_to_claims_query(address_hash) do
    CeloClaims
    |> where([account], account.address == ^address_hash)
  end

  def address_to_validator_group_query(address_hash) do
    Chain.celo_validator_group_query()
    |> where([account], account.address == ^address_hash)
  end

  def address_query(address_hash) do
    Address
    |> where([account], account.hash == ^address_hash)
  end

  @doc """
  Returns an internal transaction for a given transaction hash and index.
  """
  @spec get_internal_transaction(map()) :: {:ok, InternalTransaction.t()} | {:error, String.t()}
  def get_internal_transaction(%{transaction_hash: _, index: _} = clauses) do
    if internal_transaction = Repo.get_by(InternalTransaction.where_nonpending_block(), clauses) do
      {:ok, internal_transaction}
    else
      {:error, "Internal transaction not found."}
    end
  end

  @doc """
  Returns a query to fetch internal transactions for a given transaction.

  Orders internal transactions by ascending index.
  """
  @spec transaction_to_internal_transactions_query(Transaction.t()) :: Ecto.Query.t()
  def transaction_to_internal_transactions_query(%Transaction{
        hash: %Hash{byte_count: unquote(Hash.Full.byte_count())} = hash
      }) do
    query =
      from(
        it in InternalTransaction,
        inner_join: t in assoc(it, :transaction),
        order_by: [asc: it.index],
        where: it.transaction_hash == ^hash,
        select: it
      )

    query
    |> InternalTransaction.where_nonpending_block()
    |> Chain.where_transaction_has_multiple_internal_transactions()
  end

  @doc """
  Returns a token transfer for a given transaction hash and log index.
  """
  @spec get_token_transfer(map()) :: {:ok, TokenTransfer.t()} | {:error, String.t()}
  def get_token_transfer(%{transaction_hash: _, log_index: _} = clauses) do
    if token_transfer = Repo.get_by(TokenTransfer, clauses) do
      {:ok, token_transfer}
    else
      {:error, "Token transfer not found."}
    end
  end

  @doc """
  Returns a query to fetch token transfers for a token contract address hash.

  Orders token transfers by descending block number.
  """
  @spec list_token_transfers_query(Hash.t()) :: Ecto.Query.t()
  def list_token_transfers_query(%Hash{byte_count: unquote(Hash.Address.byte_count())} = token_contract_address_hash) do
    from(
      tt in TokenTransfer,
      inner_join: t in assoc(tt, :transaction),
      where: tt.token_contract_address_hash == ^token_contract_address_hash,
      order_by: [desc: tt.block_number],
      select: tt
    )
  end

  def group_voters_query(group_address) do
    query =
      from(addr in CeloAccount,
        join: account in CeloVoters,
        on: account.voter_address_hash == addr.address,
        where: account.group_address_hash == ^group_address,
        where: account.total > ^0,
        select_merge: %{
          votes: account.total
        }
      )

    query
  end

  def account_voted_query(account_address) do
    group = Chain.celo_validator_group_query()

    query =
      from(addr in subquery(group),
        join: account in CeloVoters,
        on: account.group_address_hash == addr.address,
        where: account.voter_address_hash == ^account_address,
        where: account.total > ^0,
        select_merge: %{
          votes: account.total
        }
      )

    query
  end

  def list_gold_transfers_query do
    token_contract_names = ["goldToken"]
    token_symbols = ["cGLD"]

    from(
      tt in TokenTransfer,
      join: t in CeloParams,
      where: tt.token_contract_address_hash == t.address_value,
      where: t.name == "goldToken",
      inner_join:
        tkn in fragment(
          """
          (
            WITH token_names AS (
              SELECT contract_name, token_symbol FROM unnest(?::text[], ?::text[]) t (contract_name, token_symbol)
            ) SELECT * FROM token_names
          )
          """,
          ^token_contract_names,
          ^token_symbols
        ),
      on: t.name == tkn.contract_name,
      inner_join: tx in Transaction,
      as: :transaction,
      on: tx.hash == tt.transaction_hash,
      inner_join: b in Block,
      on: tt.block_number == b.number,
      left_join: wf in CeloWalletAccounts,
      on: tt.from_address_hash == wf.wallet_address_hash,
      left_join: wt in CeloWalletAccounts,
      on: tt.to_address_hash == wt.wallet_address_hash,
      select: %{
        transaction_hash: tt.transaction_hash,
        from_address_hash: tt.from_address_hash,
        to_address_hash: tt.to_address_hash,
        value: tt.amount,
        comment: tt.comment,
        block_number: tt.block_number
      },
      order_by: [desc: tt.block_number, desc: tt.amount, desc: tt.log_index]
    )
  end

  def list_gold_transfers_query_for_address(address_hash) do
    list_gold_transfers_query()
    |> where([t], t.from_address_hash == ^address_hash or t.to_address_hash == ^address_hash)
  end

  def txtransfers_query_for_address(address_hash) do
    query =
      txtransfers_query()
      |> where([t], t.to_address_hash == ^address_hash or t.from_address_hash == ^address_hash)

    from(
      t in subquery(query),
      order_by: [desc: t.block_number, asc: t.nonce]
    )
  end

  def token_txtransfers_query_for_address(address_hash) do
    query =
      token_txtransfers_query()
      |> where([t], t.to_address_hash == ^address_hash or t.from_address_hash == ^address_hash)

    from(
      t in subquery(query),
      order_by: [desc: t.block_number, asc: t.nonce]
    )
  end

  def celo_tx_transfers_query_by_txhash(tx_hash) do
    query = celo_tx_transfers_query()

    from(
      t in subquery(query),
      where: t.transaction_hash == ^tx_hash,
      order_by: [t.log_index]
    )
  end

  def celo_tx_transfers_query_by_address(address_hash) do
    celo_tx_transfers_query()
    |> where([t], t.from_address_hash == ^address_hash or t.to_address_hash == ^address_hash)
    |> order_by([transaction: t], desc: t.block_number, asc: t.nonce)
  end

  def token_tx_transfers_query_by_txhash(tx_hash) do
    query = token_tx_transfers_query()

    from(
      t in subquery(query),
      where: t.transaction_hash == ^tx_hash,
      order_by: [t.log_index]
    )
  end

  def token_tx_transfers_query_by_address(address_hash) do
    token_tx_transfers_query()
    |> where([t], t.from_address_hash == ^address_hash or t.to_address_hash == ^address_hash)
    |> order_by([transaction: t], desc: t.block_number, asc: t.nonce)
  end

  def txtransfers_query do
    token_contract_names = Util.get_token_contract_names()

    from(
      tt in TokenTransfer,
      join: t in CeloParams,
      where: tt.token_contract_address_hash == t.address_value,
      where: t.name in ^token_contract_names,
      where: not is_nil(tt.transaction_hash),
      inner_join: tx in Transaction,
      on: tx.hash == tt.transaction_hash,
      inner_join: b in Block,
      on: tx.block_hash == b.hash,
      left_join: token in Token,
      on: tx.gas_currency_hash == token.contract_address_hash,
      select: %{
        transaction_hash: tt.transaction_hash,
        to_address_hash: tt.to_address_hash,
        from_address_hash: tt.from_address_hash,
        gas_used: tx.gas_used,
        gas_price: tx.gas_price,
        fee_currency: tx.gas_currency_hash,
        fee_token: fragment("coalesce(?, 'CELO')", token.symbol),
        gateway_fee: tx.gateway_fee,
        gateway_fee_recipient: tx.gas_fee_recipient_hash,
        timestamp: b.timestamp,
        input: tx.input,
        nonce: tx.nonce,
        block_number: tt.block_number
      },
      distinct: [desc: tt.block_number, desc: tt.transaction_hash],
      # to get the ordering from distinct clause, something is needed here too
      order_by: [desc: tt.from_address_hash, desc: tt.to_address_hash]
    )
  end

  def token_txtransfers_query do
    from(
      tt in TokenTransfer,
      where: not is_nil(tt.transaction_hash),
      inner_join: tx in Transaction,
      on: tx.hash == tt.transaction_hash,
      inner_join: b in Block,
      on: tx.block_hash == b.hash,
      left_join: token in Token,
      on: tx.gas_currency_hash == token.contract_address_hash,
      select: %{
        transaction_hash: tt.transaction_hash,
        to_address_hash: tt.to_address_hash,
        from_address_hash: tt.from_address_hash,
        gas_used: tx.gas_used,
        gas_price: tx.gas_price,
        fee_currency: tx.gas_currency_hash,
        fee_token: fragment("coalesce(?, 'CELO')", token.symbol),
        gateway_fee: tx.gateway_fee,
        gateway_fee_recipient: tx.gas_fee_recipient_hash,
        timestamp: b.timestamp,
        input: tx.input,
        nonce: tx.nonce,
        block_number: tt.block_number
      },
      distinct: [desc: tt.block_number, desc: tt.transaction_hash],
      # to get the ordering from distinct clause, something is needed here too
      order_by: [desc: tt.from_address_hash, desc: tt.to_address_hash]
    )
  end

  def token_tx_transfers_query do
    from(
      tt in TokenTransfer,
      inner_join: tx in Transaction,
      as: :transaction,
      on: tx.hash == tt.transaction_hash,
      inner_join: b in Block,
      on: tt.block_number == b.number,
      left_join: wf in CeloWalletAccounts,
      on: tt.from_address_hash == wf.wallet_address_hash,
      left_join: wt in CeloWalletAccounts,
      on: tt.to_address_hash == wt.wallet_address_hash,
      left_join: token in Token,
      on: tt.token_contract_address_hash == token.contract_address_hash,
      select: %{
        gas_used: tx.gas_used,
        gas_price: tx.gas_price,
        timestamp: b.timestamp,
        input: tx.input,
        transaction_hash: tt.transaction_hash,
        from_address_hash: tt.from_address_hash,
        to_address_hash: tt.to_address_hash,
        from_account_hash: wf.account_address_hash,
        to_account_hash: wt.account_address_hash,
        log_index: tt.log_index,
        value: tt.amount,
        comment: tt.comment,
        token: token.symbol,
        token_address: token.contract_address_hash,
        nonce: tx.nonce,
        block_number: tt.block_number,
<<<<<<< HEAD
        token_id: tt.token_id,
=======
>>>>>>> 6f393ad5
        token_type: token.type
      },
      order_by: [desc: tt.block_number, desc: tt.amount, desc: tt.log_index]
    )
  end

  def celo_tx_transfers_query do
    token_contract_names = Util.get_token_contract_names()
    token_symbols = Util.get_token_contract_symbols()

    from(
      tt in TokenTransfer,
      join: t in CeloParams,
      where: tt.token_contract_address_hash == t.address_value,
      where: t.name in ^token_contract_names,
      inner_join:
        tkn in fragment(
          """
          (
            WITH token_names AS (
              SELECT contract_name, token_symbol FROM unnest(?::text[], ?::text[]) t (contract_name, token_symbol)
            ) SELECT * FROM token_names
          )
          """,
          ^token_contract_names,
          ^token_symbols
        ),
      on: t.name == tkn.contract_name,
      inner_join: tx in Transaction,
      as: :transaction,
      on: tx.hash == tt.transaction_hash,
      inner_join: b in Block,
      on: tt.block_number == b.number,
      left_join: wf in CeloWalletAccounts,
      on: tt.from_address_hash == wf.wallet_address_hash,
      left_join: wt in CeloWalletAccounts,
      on: tt.to_address_hash == wt.wallet_address_hash,
      left_join: token in Token,
      on: tt.token_contract_address_hash == token.contract_address_hash,
      select: %{
        gas_used: tx.gas_used,
        gas_price: tx.gas_price,
        timestamp: b.timestamp,
        input: tx.input,
        transaction_hash: tt.transaction_hash,
        from_address_hash: tt.from_address_hash,
        to_address_hash: tt.to_address_hash,
        from_account_hash: wf.account_address_hash,
        to_account_hash: wt.account_address_hash,
        log_index: tt.log_index,
        value: tt.amount,
        comment: tt.comment,
        token: tkn.token_symbol,
        token_address: tt.token_contract_address_hash,
        nonce: tx.nonce,
        block_number: tt.block_number,
        token_type: token.type
      },
      order_by: [desc: tt.block_number, desc: tt.amount, desc: tt.log_index]
    )
  end

  def list_coin_balances_query(address_hash) do
    from(
      cb in CoinBalance,
      where: cb.address_hash == ^address_hash,
      where: not is_nil(cb.value),
      inner_join: b in Block,
      on: cb.block_number == b.number,
      order_by: [desc: :block_number],
      select_merge: %{delta: %{value: fragment("value - coalesce(lag(value, 1) over (order by block_number), 0)")}},
      select_merge: %{block_timestamp: b.timestamp}
    )
  end
end<|MERGE_RESOLUTION|>--- conflicted
+++ resolved
@@ -373,10 +373,7 @@
         token_address: token.contract_address_hash,
         nonce: tx.nonce,
         block_number: tt.block_number,
-<<<<<<< HEAD
         token_id: tt.token_id,
-=======
->>>>>>> 6f393ad5
         token_type: token.type
       },
       order_by: [desc: tt.block_number, desc: tt.amount, desc: tt.log_index]
