defmodule Explorer.Chain.Import.Runner.CeloValidatorGroups do
  @moduledoc """
  Bulk imports Celo validator groups to the DB table.
  """

  require Ecto.Query

  alias Ecto.{Changeset, Multi, Repo}
<<<<<<< HEAD
  alias Explorer.Chain.{Import, CeloValidatorGroup}
=======
  alias Explorer.Chain.{CeloValidatorGroup, Import}
  alias Explorer.Chain.Import.Runner.Util
>>>>>>> ba7cfab3

  import Ecto.Query, only: [from: 2]

  @behaviour Import.Runner

  # milliseconds
  @timeout 60_000

  @type imported :: [CeloValidatorGroup.t()]

  @impl Import.Runner
  def ecto_schema_module, do: CeloValidatorGroup

  @impl Import.Runner
  def option_key, do: :celo_validator_groups

  @impl Import.Runner
  def imported_table_row do
    %{
      value_type: "[#{ecto_schema_module()}.t()]",
      value_description: "List of `t:#{ecto_schema_module()}.t/0`s"
    }
  end

  @impl Import.Runner
  def run(multi, changes_list, options) do
    insert_options = Util.make_insert_options(option_key(), @timeout, options)

    # Enforce ShareLocks tables order (see docs: sharelocks.md)
    multi
    |> Multi.run(:acquire_all_items, fn repo, _ ->
      acquire_all_items(repo)
    end)
    |> Multi.run(:insert_items, fn repo, _ ->
      insert(repo, changes_list, insert_options)
    end)
  end

  @impl Import.Runner
  def timeout, do: @timeout

  defp acquire_all_items(repo) do
    query =
      from(
        account in CeloValidatorGroup,
        # Enforce ShareLocks order (see docs: sharelocks.md)
        order_by: account.address,
        lock: "FOR UPDATE"
      )

    accounts = repo.all(query)

    {:ok, accounts}
  end

  @spec insert(Repo.t(), [map()], Util.insert_options()) :: {:ok, [CeloValidatorGroup.t()]} | {:error, [Changeset.t()]}
  defp insert(repo, changes_list, %{timeout: timeout, timestamps: timestamps} = options) when is_list(changes_list) do
    on_conflict = Map.get_lazy(options, :on_conflict, &default_on_conflict/0)

    # Enforce ShareLocks order (see docs: sharelocks.md)
    uniq_changes_list =
      changes_list
      |> Enum.sort_by(& &1.address)
      |> Enum.dedup_by(& &1.address)

    {:ok, _} =
      Import.insert_changes_list(
        repo,
        uniq_changes_list,
        conflict_target: :address,
        on_conflict: on_conflict,
        for: CeloValidatorGroup,
        returning: [:address],
        timeout: timeout,
        timestamps: timestamps
      )
  end

  defp default_on_conflict do
    from(
      account in CeloValidatorGroup,
      update: [
        set: [
          commission: fragment("EXCLUDED.commission"),
          inserted_at: fragment("LEAST(?, EXCLUDED.inserted_at)", account.inserted_at),
          updated_at: fragment("GREATEST(?, EXCLUDED.updated_at)", account.updated_at)
        ]
      ]
    )
  end
end<|MERGE_RESOLUTION|>--- conflicted
+++ resolved
@@ -6,12 +6,8 @@
   require Ecto.Query
 
   alias Ecto.{Changeset, Multi, Repo}
-<<<<<<< HEAD
-  alias Explorer.Chain.{Import, CeloValidatorGroup}
-=======
   alias Explorer.Chain.{CeloValidatorGroup, Import}
   alias Explorer.Chain.Import.Runner.Util
->>>>>>> ba7cfab3
 
   import Ecto.Query, only: [from: 2]
 
