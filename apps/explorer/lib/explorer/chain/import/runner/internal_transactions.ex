defmodule Explorer.Chain.Import.Runner.InternalTransactions do
  @moduledoc """
  Bulk imports `t:Explorer.Chain.InternalTransactions.t/0`.
  """

  require Ecto.Query
  require Logger

  alias Ecto.Adapters.SQL
  alias Ecto.{Changeset, Multi, Repo}
  alias Explorer.Chain.{Block, Hash, Import, InternalTransaction, PendingBlockOperation, Transaction}
  alias Explorer.Chain.Import.Runner

  import Ecto.Query, only: [from: 2, or_where: 3]

  @behaviour Runner

  # milliseconds
  @timeout 60_000

  @type imported :: [InternalTransaction.t()]

  @impl Runner
  def ecto_schema_module, do: InternalTransaction

  @impl Runner
  def option_key, do: :internal_transactions

  @impl Runner
  def imported_table_row do
    %{
      value_type: "[%{index: non_neg_integer(), transaction_hash: Explorer.Chain.Hash.t()}]",
      value_description: "List of maps of the `t:Explorer.Chain.InternalTransaction.t/0` `index` and `transaction_hash`"
    }
  end

  @impl Runner
  def run(multi, changes_list, %{timestamps: timestamps} = options) when is_map(options) do
    insert_options =
      options
      |> Map.get(option_key(), %{})
      |> Map.take(~w(on_conflict timeout)a)
      |> Map.put_new(:timeout, @timeout)
      |> Map.put(:timestamps, timestamps)

    transactions_timeout = options[Runner.Transactions.option_key()][:timeout] || Runner.Transactions.timeout()

    update_transactions_options = %{timeout: transactions_timeout, timestamps: timestamps}

    # filter out params with just `block_number` (indicating blocks without internal transactions)
    internal_transactions_params = Enum.filter(changes_list, &Map.has_key?(&1, :type))

    # Enforce ShareLocks tables order (see docs: sharelocks.md)
    multi
    |> Multi.run(:acquire_blocks, fn repo, _ ->
      acquire_blocks(repo, changes_list)
    end)
    |> Multi.run(:acquire_pending_internal_txs, fn repo, %{acquire_blocks: block_hashes} ->
      acquire_pending_internal_txs(repo, block_hashes)
    end)
    |> Multi.run(:acquire_transactions, fn repo, %{acquire_pending_internal_txs: pending_block_hashes} ->
      acquire_transactions(repo, pending_block_hashes)
    end)
    |> Multi.run(:invalid_block_numbers, fn _, %{acquire_transactions: transactions} ->
      invalid_block_numbers(transactions, internal_transactions_params)
    end)
    |> Multi.run(:valid_internal_transactions, fn _,
                                                  %{
                                                    acquire_transactions: transactions,
                                                    invalid_block_numbers: invalid_block_numbers
                                                  } ->
      valid_internal_transactions(transactions, internal_transactions_params, invalid_block_numbers)
    end)
    |> Multi.run(:remove_left_over_internal_transactions, fn repo,
                                                             %{valid_internal_transactions: valid_internal_transactions} ->
      remove_left_over_internal_transactions(repo, valid_internal_transactions)
    end)
    |> Multi.run(:internal_transactions, fn repo, %{valid_internal_transactions: valid_internal_transactions} ->
      insert(repo, valid_internal_transactions, insert_options)
    end)
    |> Multi.run(:update_transactions, fn repo, %{valid_internal_transactions: valid_internal_transactions} ->
      update_transactions(repo, valid_internal_transactions, update_transactions_options)
    end)
    |> Multi.run(:remove_consensus_of_invalid_blocks, fn repo, %{invalid_block_numbers: invalid_block_numbers} ->
      remove_consensus_of_invalid_blocks(repo, invalid_block_numbers)
    end)
    |> Multi.run(:update_pending_blocks_status, fn repo,
                                                   %{
                                                     acquire_pending_internal_txs: pending_block_hashes,
                                                     remove_consensus_of_invalid_blocks: invalid_block_hashes
                                                   } ->
      update_pending_blocks_status(repo, pending_block_hashes, invalid_block_hashes)
    end)
  end

  @impl Runner
  def timeout, do: @timeout

  @spec insert(Repo.t(), [map], %{
          optional(:on_conflict) => Runner.on_conflict(),
          required(:timeout) => timeout,
          required(:timestamps) => Import.timestamps()
        }) ::
          {:ok, [%{index: non_neg_integer, transaction_hash: Hash.t()}]}
          | {:error, [Changeset.t()]}
  defp insert(repo, valid_internal_transactions, %{timeout: timeout, timestamps: timestamps} = options)
       when is_list(valid_internal_transactions) do
    on_conflict = Map.get_lazy(options, :on_conflict, &default_on_conflict/0)

    ordered_changes_list = Enum.sort_by(valid_internal_transactions, &{&1.transaction_hash, &1.index})

    {:ok, internal_transactions} =
      Import.insert_changes_list(
        repo,
        ordered_changes_list,
        conflict_target: [:block_hash, :block_index],
        for: InternalTransaction,
        on_conflict: on_conflict,
        returning: true,
        timeout: timeout,
        timestamps: timestamps
      )

    {:ok, internal_transactions}
  end

  defp default_on_conflict do
    from(
      internal_transaction in InternalTransaction,
      update: [
        set: [
          block_number: fragment("EXCLUDED.block_number"),
          call_type: fragment("EXCLUDED.call_type"),
          created_contract_address_hash: fragment("EXCLUDED.created_contract_address_hash"),
          created_contract_code: fragment("EXCLUDED.created_contract_code"),
          error: fragment("EXCLUDED.error"),
          from_address_hash: fragment("EXCLUDED.from_address_hash"),
          gas: fragment("EXCLUDED.gas"),
          gas_currency_hash: fragment("EXCLUDED.gas_currency_hash"),
          gas_fee_recipient_hash: fragment("EXCLUDED.gas_fee_recipient_hash"),
          gas_used: fragment("EXCLUDED.gas_used"),
          index: fragment("EXCLUDED.index"),
          init: fragment("EXCLUDED.init"),
          input: fragment("EXCLUDED.input"),
          output: fragment("EXCLUDED.output"),
          to_address_hash: fragment("EXCLUDED.to_address_hash"),
          trace_address: fragment("EXCLUDED.trace_address"),
          transaction_hash: fragment("EXCLUDED.transaction_hash"),
          transaction_index: fragment("EXCLUDED.transaction_index"),
          type: fragment("EXCLUDED.type"),
          value: fragment("EXCLUDED.value"),
          inserted_at: fragment("LEAST(?, EXCLUDED.inserted_at)", internal_transaction.inserted_at),
          updated_at: fragment("GREATEST(?, EXCLUDED.updated_at)", internal_transaction.updated_at)
          # Don't update `block_hash` as it is used for the conflict target
          # Don't update `block_index` as it is used for the conflict target
        ]
      ],
      # `IS DISTINCT FROM` is used because it allows `NULL` to be equal to itself
      where:
        fragment(
<<<<<<< HEAD
          "(EXCLUDED.call_type, EXCLUDED.created_contract_address_hash, EXCLUDED.created_contract_code, EXCLUDED.error, EXCLUDED.from_address_hash, EXCLUDED.gas, EXCLUDED.gas_currency_hash, EXCLUDED.gas_fee_recipient_hash, EXCLUDED.gas_used, EXCLUDED.init, EXCLUDED.input, EXCLUDED.output, EXCLUDED.to_address_hash, EXCLUDED.trace_address, EXCLUDED.transaction_index, EXCLUDED.type, EXCLUDED.value) IS DISTINCT FROM (?, ?, ?, ?, ?, ?, ?, ?, ?, ?, ?, ?, ?, ?, ?, ?, ?)",
=======
          "(EXCLUDED.transaction_hash, EXCLUDED.index, EXCLUDED.call_type, EXCLUDED.created_contract_address_hash, EXCLUDED.created_contract_code, EXCLUDED.error, EXCLUDED.from_address_hash, EXCLUDED.gas, EXCLUDED.gas_used, EXCLUDED.init, EXCLUDED.input, EXCLUDED.output, EXCLUDED.to_address_hash, EXCLUDED.trace_address, EXCLUDED.transaction_index, EXCLUDED.type, EXCLUDED.value) IS DISTINCT FROM (?, ?, ?, ?, ?, ?, ?, ?, ?, ?, ?, ?, ?, ?, ?, ?, ?)",
          internal_transaction.transaction_hash,
          internal_transaction.index,
>>>>>>> c6408557
          internal_transaction.call_type,
          internal_transaction.created_contract_address_hash,
          internal_transaction.created_contract_code,
          internal_transaction.error,
          internal_transaction.from_address_hash,
          internal_transaction.gas,
          internal_transaction.gas_currency_hash,
          internal_transaction.gas_fee_recipient_hash,
          internal_transaction.gas_used,
          internal_transaction.init,
          internal_transaction.input,
          internal_transaction.output,
          internal_transaction.to_address_hash,
          internal_transaction.trace_address,
          internal_transaction.transaction_index,
          internal_transaction.type,
          internal_transaction.value
        )
    )
  end

  defp acquire_blocks(repo, changes_list) do
    block_numbers = Enum.map(changes_list, & &1.block_number)

    query =
      from(
        b in Block,
        where: b.number in ^block_numbers and b.consensus,
        select: b.hash,
        # Enforce Block ShareLocks order (see docs: sharelocks.md)
        order_by: [asc: b.hash],
        lock: "FOR UPDATE"
      )

    {:ok, repo.all(query)}
  end

  defp acquire_pending_internal_txs(repo, block_hashes) do
    query =
      from(
        pending_ops in PendingBlockOperation,
        where: pending_ops.block_hash in ^block_hashes,
        where: pending_ops.fetch_internal_transactions,
        select: pending_ops.block_hash,
        # Enforce PendingBlockOperation ShareLocks order (see docs: sharelocks.md)
        order_by: [asc: pending_ops.block_hash],
        lock: "FOR UPDATE"
      )

    {:ok, repo.all(query)}
  end

  defp acquire_transactions(repo, pending_block_hashes) do
    query =
      from(
        t in Transaction,
        where: t.block_hash in ^pending_block_hashes,
        select: map(t, [:hash, :block_hash, :block_number]),
        # Enforce Transaction ShareLocks order (see docs: sharelocks.md)
        order_by: t.hash,
        lock: "FOR UPDATE"
      )

    {:ok, repo.all(query)}
  end

  defp invalid_block_numbers(transactions, internal_transactions_params) do
    # Finds all mistmatches between transactions and internal transactions
    # for a block number:
    # - there are no internal txs for some transactions
    # - there are no transactions for some internal transactions
    # - there are internal txs with a different block number than their transactions
    # Returns block numbers where any of these issues is found

    required_tuples = MapSet.new(transactions, &{&1.hash, &1.block_number})

    candidate_tuples = MapSet.new(internal_transactions_params, &{&1.transaction_hash, &1.block_number})

    all_tuples = MapSet.union(required_tuples, candidate_tuples)

    common_tuples = MapSet.intersection(required_tuples, candidate_tuples)

    invalid_numbers =
      all_tuples
      |> MapSet.difference(common_tuples)
      |> MapSet.new(fn {_hash, block_number} -> block_number end)
      |> MapSet.to_list()

    {:ok, invalid_numbers}
  end

  defp valid_internal_transactions(transactions, internal_transactions_params, invalid_block_numbers) do
    blocks_map = Map.new(transactions, &{&1.block_number, &1.block_hash})

    valid_internal_txs =
      internal_transactions_params
      |> Enum.group_by(& &1.block_number)
      |> Map.drop(invalid_block_numbers)
      |> Enum.flat_map(fn {block_number, entries} ->
        block_hash = Map.fetch!(blocks_map, block_number)

        entries
        |> Enum.sort_by(&{&1.transaction_hash, &1.index})
        |> Enum.with_index()
        |> Enum.map(fn {entry, index} ->
          entry
          |> Map.put(:block_hash, block_hash)
          |> Map.put(:block_index, index)
        end)
      end)

    {:ok, valid_internal_txs}
  end

  def defer_internal_transactions_primary_key(repo) do
    # Allows internal_transactions primary key to not be checked during the
    # DB transactions and instead be checked only at the end of it.
    # This allows us to use a more efficient upserting logic, while keeping the
    # uniqueness valid.
    SQL.query(repo, "SET CONSTRAINTS internal_transactions_pkey DEFERRED")
  end

  def remove_left_over_internal_transactions(repo, valid_internal_transactions) do
    # Removes internal transactions that were part of a block before a refetch
    # and have not been upserted with new ones (if any exist).

    case valid_internal_transactions do
      [] ->
        {:ok, []}

      _ ->
        try do
          delete_query_for_block_hash_block_index =
            valid_internal_transactions
            |> Enum.group_by(& &1.block_hash, & &1.block_index)
            |> Enum.map(fn {block_hash, indexes} -> {block_hash, Enum.max(indexes)} end)
            |> Enum.reduce(InternalTransaction, fn {block_hash, max_index}, acc ->
              or_where(acc, [it], it.block_hash == ^block_hash and it.block_index > ^max_index)
            end)

          # removes old recoreds with the same primary key (transaction hash, transaction index)
          delete_query =
            valid_internal_transactions
            |> Enum.map(fn params -> {params.transaction_hash, params.index} end)
            |> Enum.reduce(delete_query_for_block_hash_block_index, fn {transaction_hash, index}, acc ->
              or_where(acc, [it], it.transaction_hash == ^transaction_hash and it.index == ^index)
            end)

          # ShareLocks order already enforced by `acquire_pending_internal_txs` (see docs: sharelocks.md)
          {count, result} = repo.delete_all(delete_query, [])

          {:ok, {count, result}}
        rescue
          postgrex_error in Postgrex.Error -> {:error, %{exception: postgrex_error}}
        end
    end
  end

  defp update_transactions(repo, valid_internal_transactions, %{
         timeout: timeout,
         timestamps: timestamps
       })
       when is_list(valid_internal_transactions) do
    transaction_hashes =
      valid_internal_transactions
      |> MapSet.new(& &1.transaction_hash)
      |> MapSet.to_list()

    update_query =
      from(
        t in Transaction,
        where: t.hash in ^transaction_hashes,
        # ShareLocks order already enforced by `acquire_transactions` (see docs: sharelocks.md)
        update: [
          set: [
            created_contract_address_hash:
              fragment(
                "(SELECT it.created_contract_address_hash FROM internal_transactions AS it WHERE it.transaction_hash = ? ORDER BY it.index ASC LIMIT 1)",
                t.hash
              ),
            error:
              fragment(
                "(SELECT it.error FROM internal_transactions AS it WHERE it.transaction_hash = ? ORDER BY it.index ASC LIMIT 1)",
                t.hash
              ),
            status:
              fragment(
                "CASE WHEN (SELECT it.error FROM internal_transactions AS it WHERE it.transaction_hash = ? ORDER BY it.index ASC LIMIT 1) IS NULL THEN ? ELSE ? END",
                t.hash,
                type(^:ok, t.status),
                type(^:error, t.status)
              ),
            updated_at: ^timestamps.updated_at
          ]
        ]
      )

    try do
      {_transaction_count, result} = repo.update_all(update_query, [], timeout: timeout)

      {:ok, result}
    rescue
      postgrex_error in Postgrex.Error ->
        {:error, %{exception: postgrex_error, transaction_hashes: transaction_hashes}}
    end
  end

  defp remove_consensus_of_invalid_blocks(repo, invalid_block_numbers) do
    update_query =
      from(
        b in Block,
        where: b.number in ^invalid_block_numbers and b.consensus,
        select: b.hash,
        # ShareLocks order already enforced by `acquire_blocks` (see docs: sharelocks.md)
        update: [set: [consensus: false]]
      )

    try do
      {_num, result} = repo.update_all(update_query, [])

      Logger.debug(fn ->
        [
          "consensus removed from blocks with numbers: ",
          inspect(invalid_block_numbers),
          " because of mismatching transactions"
        ]
      end)

      {:ok, result}
    rescue
      postgrex_error in Postgrex.Error ->
        {:error, %{exception: postgrex_error, invalid_block_numbers: invalid_block_numbers}}
    end
  end

  def update_pending_blocks_status(repo, pending_hashes, invalid_block_hashes) do
    valid_block_hashes =
      pending_hashes
      |> MapSet.new()
      |> MapSet.difference(MapSet.new(invalid_block_hashes))
      |> MapSet.to_list()

    delete_query =
      from(
        pending_ops in PendingBlockOperation,
        where: pending_ops.block_hash in ^valid_block_hashes
      )

    try do
      # ShreLocks order already enforced by `acquire_pending_internal_txs` (see docs: sharelocks.md)
      {_count, deleted} = repo.delete_all(delete_query, [])

      {:ok, deleted}
    rescue
      postgrex_error in Postgrex.Error ->
        {:error, %{exception: postgrex_error, pending_hashes: valid_block_hashes}}
    end
  end
end<|MERGE_RESOLUTION|>--- conflicted
+++ resolved
@@ -18,7 +18,9 @@
   # milliseconds
   @timeout 60_000
 
-  @type imported :: [InternalTransaction.t()]
+  @type imported :: [
+          %{required(:index) => non_neg_integer(), required(:transaction_hash) => Hash.Full.t()}
+        ]
 
   @impl Runner
   def ecto_schema_module, do: InternalTransaction
@@ -158,13 +160,9 @@
       # `IS DISTINCT FROM` is used because it allows `NULL` to be equal to itself
       where:
         fragment(
-<<<<<<< HEAD
-          "(EXCLUDED.call_type, EXCLUDED.created_contract_address_hash, EXCLUDED.created_contract_code, EXCLUDED.error, EXCLUDED.from_address_hash, EXCLUDED.gas, EXCLUDED.gas_currency_hash, EXCLUDED.gas_fee_recipient_hash, EXCLUDED.gas_used, EXCLUDED.init, EXCLUDED.input, EXCLUDED.output, EXCLUDED.to_address_hash, EXCLUDED.trace_address, EXCLUDED.transaction_index, EXCLUDED.type, EXCLUDED.value) IS DISTINCT FROM (?, ?, ?, ?, ?, ?, ?, ?, ?, ?, ?, ?, ?, ?, ?, ?, ?)",
-=======
           "(EXCLUDED.transaction_hash, EXCLUDED.index, EXCLUDED.call_type, EXCLUDED.created_contract_address_hash, EXCLUDED.created_contract_code, EXCLUDED.error, EXCLUDED.from_address_hash, EXCLUDED.gas, EXCLUDED.gas_used, EXCLUDED.init, EXCLUDED.input, EXCLUDED.output, EXCLUDED.to_address_hash, EXCLUDED.trace_address, EXCLUDED.transaction_index, EXCLUDED.type, EXCLUDED.value) IS DISTINCT FROM (?, ?, ?, ?, ?, ?, ?, ?, ?, ?, ?, ?, ?, ?, ?, ?, ?)",
           internal_transaction.transaction_hash,
           internal_transaction.index,
->>>>>>> c6408557
           internal_transaction.call_type,
           internal_transaction.created_contract_address_hash,
           internal_transaction.created_contract_code,
