defmodule Explorer.Chain.Import.Runner.Blocks do
  @moduledoc """
  Bulk imports `t:Explorer.Chain.Block.t/0`.
  """

  require Ecto.Query
  require Logger

  import Ecto.Query, only: [from: 2]

  alias Ecto.{Changeset, Multi, Repo}
  alias Explorer.Celo.EpochUtil
  alias Explorer.Chain.{Block, CeloPendingEpochOperation, Import, PendingBlockOperation, Transaction}
  alias Explorer.Chain.Block.Reward
  alias Explorer.Chain.Import.Runner
<<<<<<< HEAD
  #  alias Explorer.Chain.Import.Runner.Address.CurrentTokenBalances
  #  alias Explorer.Chain.Import.Runner.Tokens
=======
>>>>>>> 3902df54
  alias Explorer.Repo, as: ExplorerRepo

  @behaviour Runner

  # milliseconds
  @timeout 60_000

  @type imported :: [Block.t()]

  @impl Runner
  def ecto_schema_module, do: Block

  @impl Runner
  def option_key, do: :blocks

  @impl Runner
  def imported_table_row do
    %{
      value_type: "[#{ecto_schema_module()}.t()]",
      value_description: "List of `t:#{ecto_schema_module()}.t/0`s"
    }
  end

  @impl Runner
  def run(multi, changes_list, %{timestamps: timestamps} = options) do
    insert_options =
      options
      |> Map.get(option_key(), %{})
      |> Map.take(~w(on_conflict timeout)a)
      |> Map.put_new(:timeout, @timeout)
      |> Map.put(:timestamps, timestamps)

    hashes = Enum.map(changes_list, & &1.hash)
    consensus_block_numbers = consensus_block_numbers(changes_list)

    # Enforce ShareLocks tables order (see docs: sharelocks.md)
    multi
    |> Multi.run(:lose_consensus, fn repo, _ ->
      {:ok, res} = lose_consensus(repo, hashes, consensus_block_numbers, changes_list, insert_options)

      if Enum.count(res) > 0 do
        Logger.debug(fn -> ["Losing consensus", inspect(res)] end)
      end

      {:ok, res}
    end)
    |> Multi.run(:blocks, fn repo, _ ->
      # Note, needs to be executed after `lose_consensus` for lock acquisition
      insert(repo, changes_list, insert_options)
    end)
    |> Multi.run(:new_pending_operations, fn repo, %{lose_consensus: nonconsensus_hashes} ->
      new_pending_operations(repo, nonconsensus_hashes, hashes, insert_options)
    end)
    |> Multi.run(:new_celo_pending_operations, fn repo, _ ->
      new_celo_pending_operations(repo, changes_list, insert_options)
    end)
    |> Multi.run(:uncle_fetched_block_second_degree_relations, fn repo, _ ->
      update_block_second_degree_relations(repo, hashes, %{
        timeout:
          options[Runner.Block.SecondDegreeRelations.option_key()][:timeout] ||
            Runner.Block.SecondDegreeRelations.timeout(),
        timestamps: timestamps
      })
    end)
    |> Multi.run(:delete_rewards, fn repo, _ ->
      delete_rewards(repo, changes_list, insert_options)
    end)
    |> Multi.run(:fork_transactions, fn repo, _ ->
      fork_transactions(%{
        repo: repo,
        timeout: options[Runner.Transactions.option_key()][:timeout] || Runner.Transactions.timeout(),
        timestamps: timestamps,
        blocks_changes: changes_list
      })
    end)
    |> Multi.run(:derive_transaction_forks, fn repo, %{fork_transactions: transactions} ->
      derive_transaction_forks(%{
        repo: repo,
        timeout: options[Runner.Transaction.Forks.option_key()][:timeout] || Runner.Transaction.Forks.timeout(),
        timestamps: timestamps,
        transactions: transactions
      })
    end)

    # |> Multi.run(:acquire_contract_address_tokens, fn repo, _ ->
    #   acquire_contract_address_tokens(repo, consensus_block_numbers)
    # end)
    # |> Multi.run(:delete_address_token_balances, fn repo, _ ->
    #   delete_address_token_balances(repo, consensus_block_numbers, insert_options)
    # end)
    # |> Multi.run(:delete_address_current_token_balances, fn repo, _ ->
    #   delete_address_current_token_balances(repo, consensus_block_numbers, insert_options)
    # end)
    # |> Multi.run(:derive_address_current_token_balances, fn repo,
    #                                                         %{
    #                                                           delete_address_current_token_balances:
    #                                                             deleted_address_current_token_balances
    #                                                         } ->
    #   derive_address_current_token_balances(repo, deleted_address_current_token_balances, insert_options)
    # end)
    # |> Multi.run(:blocks_update_token_holder_counts, fn repo,
    #                                                     %{
    #                                                       delete_address_current_token_balances: deleted,
    #                                                       derive_address_current_token_balances: inserted
    #                                                     } ->
    #   deltas = CurrentTokenBalances.token_holder_count_deltas(%{deleted: deleted, inserted: inserted})
    #   Tokens.update_holder_counts_with_deltas(repo, deltas, insert_options)
    # end)
  end

  @impl Runner
  def timeout, do: @timeout

  #  defp acquire_contract_address_tokens(repo, consensus_block_numbers) do
  #    query =
  #      from(ctb in Address.CurrentTokenBalance,
  #        where: ctb.block_number in ^consensus_block_numbers,
  #        select: ctb.token_contract_address_hash,
  #        distinct: ctb.token_contract_address_hash
  #      )
  #
  #    contract_address_hashes = repo.all(query)
  #
  #    Tokens.acquire_contract_address_tokens(repo, contract_address_hashes)
  #  end

  defp fork_transactions(%{
         repo: repo,
         timeout: timeout,
         timestamps: %{updated_at: updated_at},
         blocks_changes: blocks_changes
       }) do
    query =
      from(
        transaction in where_forked(blocks_changes),
        select: transaction,
        # Enforce Transaction ShareLocks order (see docs: sharelocks.md)
        order_by: [asc: :hash],
        lock: "FOR UPDATE"
      )

    update_query =
      from(
        t in Transaction,
        join: s in subquery(query),
        on: t.hash == s.hash,
        update: [
          set: [
            block_hash: nil,
            block_number: nil,
            gas_used: nil,
            cumulative_gas_used: nil,
            index: nil,
            status: nil,
            error: nil,
            updated_at: ^updated_at
          ]
        ],
        select: s
      )

    {_num, transactions} = repo.update_all(update_query, [], timeout: timeout)

    {:ok, transactions}
  rescue
    postgrex_error in Postgrex.Error ->
      {:error, %{exception: postgrex_error}}
  end

  defp derive_transaction_forks(%{
         repo: repo,
         timeout: timeout,
         timestamps: %{inserted_at: inserted_at, updated_at: updated_at},
         transactions: transactions
       }) do
    transaction_forks =
      transactions
      |> Enum.map(fn transaction ->
        %{
          uncle_hash: transaction.block_hash,
          index: transaction.index,
          hash: transaction.hash,
          inserted_at: inserted_at,
          updated_at: updated_at
        }
      end)
      # Enforce Fork ShareLocks order (see docs: sharelocks.md)
      |> Enum.sort_by(&{&1.uncle_hash, &1.index})

    {_total, forked_transaction} =
      repo.insert_all(
        Transaction.Fork,
        transaction_forks,
        conflict_target: [:uncle_hash, :index],
        on_conflict:
          from(
            transaction_fork in Transaction.Fork,
            update: [set: [hash: fragment("EXCLUDED.hash")]],
            where: fragment("EXCLUDED.hash <> ?", transaction_fork.hash)
          ),
        returning: [:hash],
        timeout: timeout
      )

    {:ok, Enum.map(forked_transaction, & &1.hash)}
  end

  @spec insert(Repo.t(), [map()], %{
          optional(:on_conflict) => Runner.on_conflict(),
          required(:timeout) => timeout,
          required(:timestamps) => Import.timestamps()
        }) :: {:ok, [Block.t()]} | {:error, [Changeset.t()]}
  defp insert(repo, changes_list, %{timeout: timeout, timestamps: timestamps} = options) when is_list(changes_list) do
    on_conflict = Map.get_lazy(options, :on_conflict, &default_on_conflict/0)

    # Enforce Block ShareLocks order (see docs: sharelocks.md)
    ordered_changes_list =
      changes_list
      |> Enum.sort_by(& &1.hash)
      |> Enum.dedup_by(& &1.hash)

    Import.insert_changes_list(
      repo,
      ordered_changes_list,
      conflict_target: :hash,
      on_conflict: on_conflict,
      for: Block,
      returning: true,
      timeout: timeout,
      timestamps: timestamps
    )
  end

  # credo:disable-for-next-line Credo.Check.Refactor.CyclomaticComplexity
  defp default_on_conflict do
    from(
      block in Block,
      update: [
        set: [
          consensus: fragment("EXCLUDED.consensus"),
          difficulty: fragment("EXCLUDED.difficulty"),
          gas_limit: fragment("EXCLUDED.gas_limit"),
          gas_used: fragment("EXCLUDED.gas_used"),
          miner_hash: fragment("EXCLUDED.miner_hash"),
          nonce: fragment("EXCLUDED.nonce"),
          number: fragment("EXCLUDED.number"),
          parent_hash: fragment("EXCLUDED.parent_hash"),
          size: fragment("EXCLUDED.size"),
          timestamp: fragment("EXCLUDED.timestamp"),
          total_difficulty: fragment("EXCLUDED.total_difficulty"),
          extra_data: fragment("EXCLUDED.extra_data"),
          round: fragment("EXCLUDED.round"),
          # Don't update `hash` as it is used for the conflict target
          inserted_at: fragment("LEAST(?, EXCLUDED.inserted_at)", block.inserted_at),
          updated_at: fragment("GREATEST(?, EXCLUDED.updated_at)", block.updated_at),
          update_count: block.update_count + 1
        ]
      ],
      where:
        fragment("EXCLUDED.consensus <> ?", block.consensus) or fragment("EXCLUDED.difficulty <> ?", block.difficulty) or
          fragment("EXCLUDED.gas_limit <> ?", block.gas_limit) or fragment("EXCLUDED.gas_used <> ?", block.gas_used) or
          fragment("EXCLUDED.miner_hash <> ?", block.miner_hash) or fragment("EXCLUDED.nonce <> ?", block.nonce) or
          fragment("EXCLUDED.number <> ?", block.number) or fragment("EXCLUDED.parent_hash <> ?", block.parent_hash) or
          fragment("EXCLUDED.size <> ?", block.size) or fragment("EXCLUDED.timestamp <> ?", block.timestamp) or
          fragment("EXCLUDED.extra_data <> ?", block.extra_data) or fragment("EXCLUDED.round <> ?", block.round) or
          fragment("EXCLUDED.total_difficulty <> ?", block.total_difficulty)
    )
  end

  defp consensus_block_numbers(blocks_changes) when is_list(blocks_changes) do
    blocks_changes
    |> Enum.filter(& &1.consensus)
    |> Enum.map(& &1.number)
  end

  def lose_consensus(repo, hashes, consensus_block_numbers, changes_list, %{
        timeout: timeout,
        timestamps: %{updated_at: updated_at}
      }) do
    acquire_query =
      from(
        block in where_invalid_neighbour(changes_list),
        or_where: block.number in ^consensus_block_numbers,
        # we also need to acquire blocks that will be upserted here, for ordering
        or_where: block.hash in ^hashes,
        select: block.hash,
        # Enforce Block ShareLocks order (see docs: sharelocks.md)
        order_by: [asc: block.hash],
        lock: "FOR UPDATE"
      )

    {_, removed_consensus_block_hashes} =
      repo.update_all(
        from(
          block in Block,
          join: s in subquery(acquire_query),
          on: block.hash == s.hash,
          # we don't want to remove consensus from blocks that will be upserted
          where: block.hash not in ^hashes,
          select: block.hash
        ),
        [set: [consensus: false, updated_at: updated_at]],
        timeout: timeout
      )

    {:ok, removed_consensus_block_hashes}
  rescue
    postgrex_error in Postgrex.Error ->
      {:error, %{exception: postgrex_error, consensus_block_numbers: consensus_block_numbers}}
  end

  def invalidate_consensus_blocks(block_numbers) do
    opts = %{
      timeout: 60_000,
      timestamps: %{updated_at: DateTime.utc_now()}
    }

    lose_consensus(ExplorerRepo, [], block_numbers, [], opts)
  end

  defp new_pending_operations(repo, nonconsensus_hashes, hashes, %{timeout: timeout, timestamps: timestamps}) do
    if Application.get_env(:explorer, :json_rpc_named_arguments)[:variant] == EthereumJSONRPC.RSK do
      {:ok, []}
    else
      sorted_pending_ops =
        nonconsensus_hashes
        |> MapSet.new()
        |> MapSet.union(MapSet.new(hashes))
        |> Enum.sort()
        |> Enum.map(fn hash ->
          %{block_hash: hash, fetch_internal_transactions: true}
        end)

      Import.insert_changes_list(
        repo,
        sorted_pending_ops,
        conflict_target: :block_hash,
        on_conflict: PendingBlockOperation.default_on_conflict(),
        for: PendingBlockOperation,
        returning: true,
        timeout: timeout,
        timestamps: timestamps
      )
    end
  end

  def new_celo_pending_operations(repo, changes_list, %{timeout: timeout, timestamps: timestamps}) do
    if Application.get_env(:explorer, :json_rpc_named_arguments)[:variant] == EthereumJSONRPC.RSK do
      {:ok, []}
    else
      celo_pending_ops =
        changes_list
        |> Enum.map(& &1.number)
        |> MapSet.new()
        |> MapSet.to_list()
        |> Enum.filter(fn block_number -> EpochUtil.is_epoch_block?(block_number) end)
        |> Enum.map(&Enum.find(changes_list, fn block -> block.number == &1 end))
        |> Enum.map(&%{block_number: &1.number, fetch_epoch_rewards: true, election_rewards: true})

      Import.insert_changes_list(
        repo,
        celo_pending_ops,
        conflict_target: :block_number,
        on_conflict: CeloPendingEpochOperation.default_on_conflict(),
        for: CeloPendingEpochOperation,
        returning: true,
        timeout: timeout,
        timestamps: timestamps
      )
    end
  end

  #  defp delete_address_token_balances(_, [], _), do: {:ok, []}
  #
  #  defp delete_address_token_balances(repo, consensus_block_numbers, %{timeout: timeout}) do
  #    ordered_query =
  #      from(tb in Address.TokenBalance,
  #        where: tb.block_number in ^consensus_block_numbers,
  #        select: map(tb, [:address_hash, :token_contract_address_hash, :block_number]),
  #        # Enforce TokenBalance ShareLocks order (see docs: sharelocks.md)
  #        order_by: [
  #          tb.token_contract_address_hash,
  #          tb.address_hash,
  #          tb.block_number
  #        ],
  #        lock: "FOR UPDATE"
  #      )
  #
  #    query =
  #      from(tb in Address.TokenBalance,
  #        select: map(tb, [:address_hash, :token_contract_address_hash, :block_number]),
  #        inner_join: ordered_address_token_balance in subquery(ordered_query),
  #        on:
  #          ordered_address_token_balance.address_hash == tb.address_hash and
  #            ordered_address_token_balance.token_contract_address_hash ==
  #              tb.token_contract_address_hash and
  #            ordered_address_token_balance.block_number == tb.block_number
  #      )
  #
  #    try do
  #      {_count, deleted_address_token_balances} = repo.delete_all(query, timeout: timeout)
  #
  #      {:ok, deleted_address_token_balances}
  #    rescue
  #      postgrex_error in Postgrex.Error ->
  #        {:error, %{exception: postgrex_error, block_numbers: consensus_block_numbers}}
  #    end
  #  end

  #  defp delete_address_current_token_balances(_, [], _), do: {:ok, []}
  #
  #  defp delete_address_current_token_balances(repo, consensus_block_numbers, %{timeout: timeout}) do
  #    ordered_query =
  #      from(ctb in Address.CurrentTokenBalance,
  #        where: ctb.block_number in ^consensus_block_numbers,
  #        select: map(ctb, [:address_hash, :token_contract_address_hash]),
  #        # Enforce CurrentTokenBalance ShareLocks order (see docs: sharelocks.md)
  #        order_by: [
  #          ctb.token_contract_address_hash,
  #          ctb.address_hash
  #        ],
  #        lock: "FOR UPDATE"
  #      )
  #
  #    query =
  #      from(ctb in Address.CurrentTokenBalance,
  #        select:
  #          map(ctb, [
  #            :address_hash,
  #            :token_contract_address_hash,
  #            # Used to determine if `address_hash` was a holder of `token_contract_address_hash` before
  #
  #            # `address_current_token_balance` is deleted in `update_tokens_holder_count`.
  #            :value
  #          ]),
  #        inner_join: ordered_address_current_token_balance in subquery(ordered_query),
  #        on:
  #          ordered_address_current_token_balance.address_hash == ctb.address_hash and
  #            ordered_address_current_token_balance.token_contract_address_hash ==
  #              ctb.token_contract_address_hash
  #      )
  #
  #    try do
  #      {_count, deleted_address_current_token_balances} = repo.delete_all(query, timeout: timeout)
  #
  #      {:ok, deleted_address_current_token_balances}
  #    rescue
  #      postgrex_error in Postgrex.Error ->
  #        {:error, %{exception: postgrex_error, block_numbers: consensus_block_numbers}}
  #    end
  #  end

  #  defp derive_address_current_token_balances(_, [], _), do: {:ok, []}
  #
  #  defp derive_address_current_token_balances(repo, deleted_address_current_token_balances, %{timeout: timeout})
  #       when is_list(deleted_address_current_token_balances) do
  #    initial_query =
  #      from(tb in Address.TokenBalance,
  #        select: %{
  #          address_hash: tb.address_hash,
  #          token_contract_address_hash: tb.token_contract_address_hash,
  #          block_number: max(tb.block_number)
  #        },
  #        group_by: [tb.address_hash, tb.token_contract_address_hash]
  #      )
  #
  #    final_query =
  #      Enum.reduce(deleted_address_current_token_balances, initial_query, fn %{
  #                                                                              address_hash: address_hash,
  #                                                                              token_contract_address_hash:
  #                                                                                token_contract_address_hash
  #                                                                            },
  #                                                                            acc_query ->
  #        from(tb in acc_query,
  #          or_where:
  #            tb.address_hash == ^address_hash and
  #              tb.token_contract_address_hash == ^token_contract_address_hash
  #        )
  #      end)
  #
  #    new_current_token_balance_query =
  #      from(new_current_token_balance in subquery(final_query),
  #        inner_join: tb in Address.TokenBalance,
  #        on:
  #          tb.address_hash == new_current_token_balance.address_hash and
  #            tb.token_contract_address_hash == new_current_token_balance.token_contract_address_hash and
  #            tb.block_number == new_current_token_balance.block_number,
  #        select: %{
  #          address_hash: new_current_token_balance.address_hash,
  #          token_contract_address_hash: new_current_token_balance.token_contract_address_hash,
  #          block_number: new_current_token_balance.block_number,
  #          value: tb.value,
  #          inserted_at: over(min(tb.inserted_at), :w),
  #          updated_at: over(max(tb.updated_at), :w)
  #        },
  #        windows: [
  #          w: [partition_by: [tb.address_hash, tb.token_contract_address_hash]]
  #        ]
  #      )
  #
  #    ordered_current_token_balance =
  #      new_current_token_balance_query
  #      |> repo.all()
  #      # Enforce CurrentTokenBalance ShareLocks order (see docs: sharelocks.md)
  #      |> Enum.sort_by(&{&1.token_contract_address_hash, &1.address_hash})
  #
  #    {_total, result} =
  #      repo.insert_all(
  #        Address.CurrentTokenBalance,
  #        ordered_current_token_balance,
  #        # No `ON CONFLICT` because `delete_address_current_token_balances`
  #        # should have removed any conflicts.
  #        returning: [:address_hash, :token_contract_address_hash, :block_number, :value],
  #        timeout: timeout
  #      )
  #
  #    derived_address_current_token_balances =
  #      Enum.map(result, &Map.take(&1, [:address_hash, :token_contract_address_hash, :block_number, :value]))
  #
  #    {:ok, derived_address_current_token_balances}
  #  end

  # `block_rewards` are linked to `blocks.hash`, but fetched by `blocks.number`, so when a block with the same number is
  # inserted, the old block rewards need to be deleted, so that the old and new rewards aren't combined.
  defp delete_rewards(repo, blocks_changes, %{timeout: timeout}) do
    {hashes, numbers} =
      Enum.reduce(blocks_changes, {[], []}, fn
        %{consensus: false, hash: hash}, {acc_hashes, acc_numbers} ->
          {[hash | acc_hashes], acc_numbers}

        %{consensus: true, number: number}, {acc_hashes, acc_numbers} ->
          {acc_hashes, [number | acc_numbers]}
      end)

    query =
      from(reward in Reward,
        inner_join: block in assoc(reward, :block),
        where: block.hash in ^hashes or block.number in ^numbers,
        # Enforce Reward ShareLocks order (see docs: sharelocks.md)
        order_by: [asc: :address_hash, asc: :address_type, asc: :block_hash],
        # acquire locks for `reward`s only
        lock: fragment("FOR UPDATE OF ?", reward)
      )

    delete_query =
      from(r in Reward,
        join: s in subquery(query),
        on:
          r.address_hash == s.address_hash and
            r.address_type == s.address_type and
            r.block_hash == s.block_hash
      )

    try do
      {count, nil} = repo.delete_all(delete_query, timeout: timeout)

      {:ok, count}
    rescue
      postgrex_error in Postgrex.Error ->
        {:error, %{exception: postgrex_error, blocks_changes: blocks_changes}}
    end
  end

  defp update_block_second_degree_relations(repo, uncle_hashes, %{
         timeout: timeout,
         timestamps: %{updated_at: updated_at}
       })
       when is_list(uncle_hashes) do
    query =
      from(
        bsdr in Block.SecondDegreeRelation,
        where: bsdr.uncle_hash in ^uncle_hashes,
        # Enforce SeconDegreeRelation ShareLocks order (see docs: sharelocks.md)
        order_by: [asc: :nephew_hash, asc: :uncle_hash],
        lock: "FOR UPDATE"
      )

    update_query =
      from(
        b in Block.SecondDegreeRelation,
        join: s in subquery(query),
        on: b.nephew_hash == s.nephew_hash and b.uncle_hash == s.uncle_hash,
        update: [set: [uncle_fetched_at: ^updated_at]],
        select: map(b, [:nephew_hash, :uncle_hash, :index])
      )

    try do
      {_, result} = repo.update_all(update_query, [], timeout: timeout)

      {:ok, result}
    rescue
      postgrex_error in Postgrex.Error ->
        {:error, %{exception: postgrex_error, uncle_hashes: uncle_hashes}}
    end
  end

  defp where_forked(blocks_changes) when is_list(blocks_changes) do
    initial = from(t in Transaction, where: false)

    Enum.reduce(blocks_changes, initial, fn %{consensus: consensus, hash: hash, number: number}, acc ->
      if consensus do
        from(transaction in acc, or_where: transaction.block_hash != ^hash and transaction.block_number == ^number)
      else
        from(transaction in acc, or_where: transaction.block_hash == ^hash and transaction.block_number == ^number)
      end
    end)
  end

  defp where_invalid_neighbour(blocks_changes) when is_list(blocks_changes) do
    initial = from(b in Block, where: false)

    Enum.reduce(blocks_changes, initial, fn %{
                                              consensus: consensus,
                                              hash: hash,
                                              parent_hash: parent_hash,
                                              number: number
                                            },
                                            acc ->
      if consensus do
        from(
          block in acc,
          or_where: block.number == ^(number - 1) and block.hash != ^parent_hash,
          or_where: block.number == ^(number + 1) and block.parent_hash != ^hash
        )
      else
        acc
      end
    end)
  end
end<|MERGE_RESOLUTION|>--- conflicted
+++ resolved
@@ -13,11 +13,6 @@
   alias Explorer.Chain.{Block, CeloPendingEpochOperation, Import, PendingBlockOperation, Transaction}
   alias Explorer.Chain.Block.Reward
   alias Explorer.Chain.Import.Runner
-<<<<<<< HEAD
-  #  alias Explorer.Chain.Import.Runner.Address.CurrentTokenBalances
-  #  alias Explorer.Chain.Import.Runner.Tokens
-=======
->>>>>>> 3902df54
   alias Explorer.Repo, as: ExplorerRepo
 
   @behaviour Runner
