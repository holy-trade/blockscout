--- conflicted
+++ resolved
@@ -360,102 +360,7 @@
     end
   end
 
-<<<<<<< HEAD
-  # defp delete_address_token_balances(_, [], _), do: {:ok, []}
-
-  # defp delete_address_token_balances(repo, consensus_block_numbers, %{timeout: timeout}) do
-  #   ordered_query =
-  #     from(tb in Address.TokenBalance,
-  #       where: tb.block_number in ^consensus_block_numbers,
-  #       select: map(tb, [:address_hash, :token_contract_address_hash, :token_id, :block_number]),
-  #       # Enforce TokenBalance ShareLocks order (see docs: sharelocks.md)
-  #       order_by: [
-  #         tb.token_contract_address_hash,
-  #         tb.token_id,
-  #         tb.address_hash,
-  #         tb.block_number
-  #       ],
-  #       lock: "FOR UPDATE"
-  #     )
-
-  #   query =
-  #     from(tb in Address.TokenBalance,
-  #       select: map(tb, [:address_hash, :token_contract_address_hash, :block_number]),
-  #       inner_join: ordered_address_token_balance in subquery(ordered_query),
-  #       on:
-  #         ordered_address_token_balance.address_hash == tb.address_hash and
-  #           ordered_address_token_balance.token_contract_address_hash ==
-  #             tb.token_contract_address_hash and
-  #           ((is_nil(ordered_address_token_balance.token_id) and is_nil(tb.token_id)) or
-  #              (ordered_address_token_balance.token_id == tb.token_id and
-  #                 not is_nil(ordered_address_token_balance.token_id) and not is_nil(tb.token_id))) and
-  #           ordered_address_token_balance.block_number == tb.block_number
-  #     )
-
-  #   try do
-  #     {_count, deleted_address_token_balances} = repo.delete_all(query, timeout: timeout)
-
-  #     {:ok, deleted_address_token_balances}
-  #   rescue
-  #     postgrex_error in Postgrex.Error ->
-  #       {:error, %{exception: postgrex_error, block_numbers: consensus_block_numbers}}
-  #   end
-  # end
-
-  # defp delete_address_current_token_balances(_, [], _), do: {:ok, []}
-
-  # defp delete_address_current_token_balances(repo, consensus_block_numbers, %{timeout: timeout}) do
-  #   ordered_query =
-  #     from(ctb in Address.CurrentTokenBalance,
-  #       where: ctb.block_number in ^consensus_block_numbers,
-  #       select: map(ctb, [:address_hash, :token_contract_address_hash, :token_id]),
-  #       # Enforce CurrentTokenBalance ShareLocks order (see docs: sharelocks.md)
-  #       order_by: [
-  #         ctb.token_contract_address_hash,
-  #         ctb.token_id,
-  #         ctb.address_hash
-  #       ],
-  #       lock: "FOR UPDATE"
-  #     )
-
-  #   query =
-  #     from(ctb in Address.CurrentTokenBalance,
-  #       select:
-  #         map(ctb, [
-  #           :address_hash,
-  #           :token_contract_address_hash,
-  #           :token_id,
-  #           # Used to determine if `address_hash` was a holder of `token_contract_address_hash` before
-
-  #           # `address_current_token_balance` is deleted in `update_tokens_holder_count`.
-  #           :value
-  #         ]),
-  #       inner_join: ordered_address_current_token_balance in subquery(ordered_query),
-  #       on:
-  #         ordered_address_current_token_balance.address_hash == ctb.address_hash and
-  #           ordered_address_current_token_balance.token_contract_address_hash == ctb.token_contract_address_hash and
-  #           ((is_nil(ordered_address_current_token_balance.token_id) and is_nil(ctb.token_id)) or
-  #              (ordered_address_current_token_balance.token_id == ctb.token_id and
-  #                 not is_nil(ordered_address_current_token_balance.token_id) and not is_nil(ctb.token_id)))
-  #     )
-
-  #   try do
-  #     {_count, deleted_address_current_token_balances} = repo.delete_all(query, timeout: timeout)
-
-  #     {:ok, deleted_address_current_token_balances}
-  #   rescue
-  #     postgrex_error in Postgrex.Error ->
-  #       {:error, %{exception: postgrex_error, block_numbers: consensus_block_numbers}}
-  #   end
-  # end
-
-  # defp derive_address_current_token_balances(_, [], _), do: {:ok, []}
-
-  # defp derive_address_current_token_balances(
-  #        repo,
-  #        deleted_address_current_token_balances,
-  #        %{timeout: timeout} = options
-=======
+
   def new_celo_pending_operations(repo, changes_list, %{timeout: timeout, timestamps: timestamps}) do
     if Application.get_env(:explorer, :json_rpc_named_arguments)[:variant] == EthereumJSONRPC.RSK do
       {:ok, []}
@@ -507,7 +412,6 @@
   #            ordered_address_token_balance.token_contract_address_hash ==
   #              tb.token_contract_address_hash and
   #            ordered_address_token_balance.block_number == tb.block_number
->>>>>>> 46897e68
   #      )
   #      when is_list(deleted_address_current_token_balances) do
   #   final_query = derive_address_current_token_balances_grouped_query(deleted_address_current_token_balances)
