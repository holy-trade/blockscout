defmodule Explorer.Chain.Import.Runner.Blocks do
  @moduledoc """
  Bulk imports `t:Explorer.Chain.Block.t/0`.
  """

  require Ecto.Query
  require Logger

  import Ecto.Query, only: [from: 2]

  alias Ecto.{Changeset, Multi, Repo}
  alias Explorer.Chain.{Block, Import, PendingBlockOperation, Transaction}
  alias Explorer.Chain.Block.Reward
  alias Explorer.Chain.Import.Runner
<<<<<<< HEAD
=======
  alias Explorer.Chain.Import.Runner.Address.CurrentTokenBalances
  alias Explorer.Chain.Import.Runner.Tokens
  alias Explorer.Repo, as: ExplorerRepo
>>>>>>> b5bae303

  @behaviour Runner

  # milliseconds
  @timeout 60_000

  @type imported :: [Block.t()]

  @impl Runner
  def ecto_schema_module, do: Block

  @impl Runner
  def option_key, do: :blocks

  @impl Runner
  def imported_table_row do
    %{
      value_type: "[#{ecto_schema_module()}.t()]",
      value_description: "List of `t:#{ecto_schema_module()}.t/0`s"
    }
  end

  @impl Runner
  def run(multi, changes_list, %{timestamps: timestamps} = options) do
    insert_options =
      options
      |> Map.get(option_key(), %{})
      |> Map.take(~w(on_conflict timeout)a)
      |> Map.put_new(:timeout, @timeout)
      |> Map.put(:timestamps, timestamps)

    hashes = Enum.map(changes_list, & &1.hash)
    consensus_block_numbers = consensus_block_numbers(changes_list)

    # Enforce ShareLocks tables order (see docs: sharelocks.md)
    multi
    |> Multi.run(:lose_consensus, fn repo, _ ->
      {:ok, res} = lose_consensus(repo, hashes, consensus_block_numbers, changes_list, insert_options)

      if Enum.count(res) > 0 do
        Logger.debug(fn -> ["Losing consensus", inspect(res)] end)
      end

      {:ok, res}
    end)
    |> Multi.run(:blocks, fn repo, _ ->
      # Note, needs to be executed after `lose_consensus` for lock acquisition
      insert(repo, changes_list, insert_options)
    end)
    |> Multi.run(:new_pending_operations, fn repo, %{lose_consensus: nonconsensus_hashes} ->
      new_pending_operations(repo, nonconsensus_hashes, hashes, insert_options)
    end)
    |> Multi.run(:uncle_fetched_block_second_degree_relations, fn repo, _ ->
      update_block_second_degree_relations(repo, hashes, %{
        timeout:
          options[Runner.Block.SecondDegreeRelations.option_key()][:timeout] ||
            Runner.Block.SecondDegreeRelations.timeout(),
        timestamps: timestamps
      })
    end)
    |> Multi.run(:delete_rewards, fn repo, _ ->
      delete_rewards(repo, changes_list, insert_options)
    end)
    |> Multi.run(:fork_transactions, fn repo, _ ->
      fork_transactions(%{
        repo: repo,
        timeout: options[Runner.Transactions.option_key()][:timeout] || Runner.Transactions.timeout(),
        timestamps: timestamps,
        blocks_changes: changes_list
      })
    end)
    |> Multi.run(:derive_transaction_forks, fn repo, %{fork_transactions: transactions} ->
      derive_transaction_forks(%{
        repo: repo,
        timeout: options[Runner.Transaction.Forks.option_key()][:timeout] || Runner.Transaction.Forks.timeout(),
        timestamps: timestamps,
        transactions: transactions
      })
    end)

    # |> Multi.run(:acquire_contract_address_tokens, fn repo, _ ->
    #   acquire_contract_address_tokens(repo, consensus_block_numbers)
    # end)
    # |> Multi.run(:delete_address_token_balances, fn repo, _ ->
    #   delete_address_token_balances(repo, consensus_block_numbers, insert_options)
    # end)
    # |> Multi.run(:delete_address_current_token_balances, fn repo, _ ->
    #   delete_address_current_token_balances(repo, consensus_block_numbers, insert_options)
    # end)
    # |> Multi.run(:derive_address_current_token_balances, fn repo,
    #                                                         %{
    #                                                           delete_address_current_token_balances:
    #                                                             deleted_address_current_token_balances
    #                                                         } ->
    #   derive_address_current_token_balances(repo, deleted_address_current_token_balances, insert_options)
    # end)
    # |> Multi.run(:blocks_update_token_holder_counts, fn repo,
    #                                                     %{
    #                                                       delete_address_current_token_balances: deleted,
    #                                                       derive_address_current_token_balances: inserted
    #                                                     } ->
    #   deltas = CurrentTokenBalances.token_holder_count_deltas(%{deleted: deleted, inserted: inserted})
    #   Tokens.update_holder_counts_with_deltas(repo, deltas, insert_options)
    # end)
  end

  @impl Runner
  def timeout, do: @timeout

<<<<<<< HEAD
  #  defp acquire_contract_address_tokens(repo, consensus_block_numbers) do
  #    query =
  #      from(ctb in Address.CurrentTokenBalance,
  #        where: ctb.block_number in ^consensus_block_numbers,
  #        select: ctb.token_contract_address_hash,
  #        distinct: ctb.token_contract_address_hash
  #      )
  #
  #    contract_address_hashes = repo.all(query)
  #
  #    Tokens.acquire_contract_address_tokens(repo, contract_address_hashes)
  #  end
=======
  defp acquire_contract_address_tokens(repo, consensus_block_numbers) do
    query =
      from(ctb in Address.CurrentTokenBalance,
        where: ctb.block_number in ^consensus_block_numbers,
        select: {ctb.token_contract_address_hash, ctb.token_id},
        distinct: [ctb.token_contract_address_hash, ctb.token_id]
      )

    contract_address_hashes_and_token_ids = repo.all(query)

    Tokens.acquire_contract_address_tokens(repo, contract_address_hashes_and_token_ids)
  end
>>>>>>> b5bae303

  defp fork_transactions(%{
         repo: repo,
         timeout: timeout,
         timestamps: %{updated_at: updated_at},
         blocks_changes: blocks_changes
       }) do
    query =
      from(
        transaction in where_forked(blocks_changes),
        select: transaction,
        # Enforce Transaction ShareLocks order (see docs: sharelocks.md)
        order_by: [asc: :hash],
        lock: "FOR UPDATE"
      )

    update_query =
      from(
        t in Transaction,
        join: s in subquery(query),
        on: t.hash == s.hash,
        update: [
          set: [
            block_hash: nil,
            block_number: nil,
            gas_used: nil,
            cumulative_gas_used: nil,
            index: nil,
            status: nil,
            error: nil,
            updated_at: ^updated_at
          ]
        ],
        select: s
      )

    {_num, transactions} = repo.update_all(update_query, [], timeout: timeout)

    {:ok, transactions}
  rescue
    postgrex_error in Postgrex.Error ->
      {:error, %{exception: postgrex_error}}
  end

  defp derive_transaction_forks(%{
         repo: repo,
         timeout: timeout,
         timestamps: %{inserted_at: inserted_at, updated_at: updated_at},
         transactions: transactions
       }) do
    transaction_forks =
      transactions
      |> Enum.map(fn transaction ->
        %{
          uncle_hash: transaction.block_hash,
          index: transaction.index,
          hash: transaction.hash,
          inserted_at: inserted_at,
          updated_at: updated_at
        }
      end)
      # Enforce Fork ShareLocks order (see docs: sharelocks.md)
      |> Enum.sort_by(&{&1.uncle_hash, &1.index})

    {_total, forked_transaction} =
      repo.insert_all(
        Transaction.Fork,
        transaction_forks,
        conflict_target: [:uncle_hash, :index],
        on_conflict:
          from(
            transaction_fork in Transaction.Fork,
            update: [set: [hash: fragment("EXCLUDED.hash")]],
            where: fragment("EXCLUDED.hash <> ?", transaction_fork.hash)
          ),
        returning: [:hash],
        timeout: timeout
      )

    {:ok, Enum.map(forked_transaction, & &1.hash)}
  end

  @spec insert(Repo.t(), [map()], %{
          optional(:on_conflict) => Runner.on_conflict(),
          required(:timeout) => timeout,
          required(:timestamps) => Import.timestamps()
        }) :: {:ok, [Block.t()]} | {:error, [Changeset.t()]}
  defp insert(repo, changes_list, %{timeout: timeout, timestamps: timestamps} = options) when is_list(changes_list) do
    on_conflict = Map.get_lazy(options, :on_conflict, &default_on_conflict/0)

    # Enforce Block ShareLocks order (see docs: sharelocks.md)
    ordered_changes_list =
      changes_list
      |> Enum.sort_by(& &1.hash)
      |> Enum.dedup_by(& &1.hash)

    Import.insert_changes_list(
      repo,
      ordered_changes_list,
      conflict_target: :hash,
      on_conflict: on_conflict,
      for: Block,
      returning: true,
      timeout: timeout,
      timestamps: timestamps
    )
  end

  # credo:disable-for-next-line Credo.Check.Refactor.CyclomaticComplexity
  defp default_on_conflict do
    from(
      block in Block,
      update: [
        set: [
          consensus: fragment("EXCLUDED.consensus"),
          difficulty: fragment("EXCLUDED.difficulty"),
          gas_limit: fragment("EXCLUDED.gas_limit"),
          gas_used: fragment("EXCLUDED.gas_used"),
          miner_hash: fragment("EXCLUDED.miner_hash"),
          nonce: fragment("EXCLUDED.nonce"),
          number: fragment("EXCLUDED.number"),
          parent_hash: fragment("EXCLUDED.parent_hash"),
          size: fragment("EXCLUDED.size"),
          timestamp: fragment("EXCLUDED.timestamp"),
          total_difficulty: fragment("EXCLUDED.total_difficulty"),
          extra_data: fragment("EXCLUDED.extra_data"),
          round: fragment("EXCLUDED.round"),
          # Don't update `hash` as it is used for the conflict target
          inserted_at: fragment("LEAST(?, EXCLUDED.inserted_at)", block.inserted_at),
          updated_at: fragment("GREATEST(?, EXCLUDED.updated_at)", block.updated_at),
          update_count: block.update_count + 1
        ]
      ],
      where:
        fragment("EXCLUDED.consensus <> ?", block.consensus) or fragment("EXCLUDED.difficulty <> ?", block.difficulty) or
          fragment("EXCLUDED.gas_limit <> ?", block.gas_limit) or fragment("EXCLUDED.gas_used <> ?", block.gas_used) or
          fragment("EXCLUDED.miner_hash <> ?", block.miner_hash) or fragment("EXCLUDED.nonce <> ?", block.nonce) or
          fragment("EXCLUDED.number <> ?", block.number) or fragment("EXCLUDED.parent_hash <> ?", block.parent_hash) or
          fragment("EXCLUDED.size <> ?", block.size) or fragment("EXCLUDED.timestamp <> ?", block.timestamp) or
          fragment("EXCLUDED.extra_data <> ?", block.extra_data) or fragment("EXCLUDED.round <> ?", block.round) or
          fragment("EXCLUDED.total_difficulty <> ?", block.total_difficulty)
    )
  end

  defp consensus_block_numbers(blocks_changes) when is_list(blocks_changes) do
    blocks_changes
    |> Enum.filter(& &1.consensus)
    |> Enum.map(& &1.number)
  end

  def lose_consensus(repo, hashes, consensus_block_numbers, changes_list, %{
        timeout: timeout,
        timestamps: %{updated_at: updated_at}
      }) do
    acquire_query =
      from(
        block in where_invalid_neighbour(changes_list),
        or_where: block.number in ^consensus_block_numbers,
        # we also need to acquire blocks that will be upserted here, for ordering
        or_where: block.hash in ^hashes,
        select: block.hash,
        # Enforce Block ShareLocks order (see docs: sharelocks.md)
        order_by: [asc: block.hash],
        lock: "FOR UPDATE"
      )

    {_, removed_consensus_block_hashes} =
      repo.update_all(
        from(
          block in Block,
          join: s in subquery(acquire_query),
          on: block.hash == s.hash,
          # we don't want to remove consensus from blocks that will be upserted
          where: block.hash not in ^hashes,
          select: block.hash
        ),
        [set: [consensus: false, updated_at: updated_at]],
        timeout: timeout
      )

    {:ok, removed_consensus_block_hashes}
  rescue
    postgrex_error in Postgrex.Error ->
      {:error, %{exception: postgrex_error, consensus_block_numbers: consensus_block_numbers}}
  end

  def invalidate_consensus_blocks(block_numbers) do
    opts = %{
      timeout: 60_000,
      timestamps: %{updated_at: DateTime.utc_now()}
    }

    lose_consensus(ExplorerRepo, [], block_numbers, [], opts)
  end

  defp new_pending_operations(repo, nonconsensus_hashes, hashes, %{timeout: timeout, timestamps: timestamps}) do
    if Application.get_env(:explorer, :json_rpc_named_arguments)[:variant] == EthereumJSONRPC.RSK do
      {:ok, []}
    else
      sorted_pending_ops =
        nonconsensus_hashes
        |> MapSet.new()
        |> MapSet.union(MapSet.new(hashes))
        |> Enum.sort()
        |> Enum.map(fn hash ->
          %{block_hash: hash, fetch_internal_transactions: true}
        end)

      Import.insert_changes_list(
        repo,
        sorted_pending_ops,
        conflict_target: :block_hash,
        on_conflict: PendingBlockOperation.default_on_conflict(),
        for: PendingBlockOperation,
        returning: true,
        timeout: timeout,
        timestamps: timestamps
      )
    end
  end

<<<<<<< HEAD
  #  defp delete_address_token_balances(_, [], _), do: {:ok, []}
  #
  #  defp delete_address_token_balances(repo, consensus_block_numbers, %{timeout: timeout}) do
  #    ordered_query =
  #      from(tb in Address.TokenBalance,
  #        where: tb.block_number in ^consensus_block_numbers,
  #        select: map(tb, [:address_hash, :token_contract_address_hash, :block_number]),
  #        # Enforce TokenBalance ShareLocks order (see docs: sharelocks.md)
  #        order_by: [
  #          tb.token_contract_address_hash,
  #          tb.address_hash,
  #          tb.block_number
  #        ],
  #        lock: "FOR UPDATE"
  #      )
  #
  #    query =
  #      from(tb in Address.TokenBalance,
  #        select: map(tb, [:address_hash, :token_contract_address_hash, :block_number]),
  #        inner_join: ordered_address_token_balance in subquery(ordered_query),
  #        on:
  #          ordered_address_token_balance.address_hash == tb.address_hash and
  #            ordered_address_token_balance.token_contract_address_hash ==
  #              tb.token_contract_address_hash and
  #            ordered_address_token_balance.block_number == tb.block_number
  #      )
  #
  #    try do
  #      {_count, deleted_address_token_balances} = repo.delete_all(query, timeout: timeout)
  #
  #      {:ok, deleted_address_token_balances}
  #    rescue
  #      postgrex_error in Postgrex.Error ->
  #        {:error, %{exception: postgrex_error, block_numbers: consensus_block_numbers}}
  #    end
  #  end

  #  defp delete_address_current_token_balances(_, [], _), do: {:ok, []}
  #
  #  defp delete_address_current_token_balances(repo, consensus_block_numbers, %{timeout: timeout}) do
  #    ordered_query =
  #      from(ctb in Address.CurrentTokenBalance,
  #        where: ctb.block_number in ^consensus_block_numbers,
  #        select: map(ctb, [:address_hash, :token_contract_address_hash]),
  #        # Enforce CurrentTokenBalance ShareLocks order (see docs: sharelocks.md)
  #        order_by: [
  #          ctb.token_contract_address_hash,
  #          ctb.address_hash
  #        ],
  #        lock: "FOR UPDATE"
  #      )
  #
  #    query =
  #      from(ctb in Address.CurrentTokenBalance,
  #        select:
  #          map(ctb, [
  #            :address_hash,
  #            :token_contract_address_hash,
  #            # Used to determine if `address_hash` was a holder of `token_contract_address_hash` before
  #
  #            # `address_current_token_balance` is deleted in `update_tokens_holder_count`.
  #            :value
  #          ]),
  #        inner_join: ordered_address_current_token_balance in subquery(ordered_query),
  #        on:
  #          ordered_address_current_token_balance.address_hash == ctb.address_hash and
  #            ordered_address_current_token_balance.token_contract_address_hash ==
  #              ctb.token_contract_address_hash
  #      )
  #
  #    try do
  #      {_count, deleted_address_current_token_balances} = repo.delete_all(query, timeout: timeout)
  #
  #      {:ok, deleted_address_current_token_balances}
  #    rescue
  #      postgrex_error in Postgrex.Error ->
  #        {:error, %{exception: postgrex_error, block_numbers: consensus_block_numbers}}
  #    end
  #  end

  #  defp derive_address_current_token_balances(_, [], _), do: {:ok, []}
  #
  #  defp derive_address_current_token_balances(repo, deleted_address_current_token_balances, %{timeout: timeout})
  #       when is_list(deleted_address_current_token_balances) do
  #    initial_query =
  #      from(tb in Address.TokenBalance,
  #        select: %{
  #          address_hash: tb.address_hash,
  #          token_contract_address_hash: tb.token_contract_address_hash,
  #          block_number: max(tb.block_number)
  #        },
  #        group_by: [tb.address_hash, tb.token_contract_address_hash]
  #      )
  #
  #    final_query =
  #      Enum.reduce(deleted_address_current_token_balances, initial_query, fn %{
  #                                                                              address_hash: address_hash,
  #                                                                              token_contract_address_hash:
  #                                                                                token_contract_address_hash
  #                                                                            },
  #                                                                            acc_query ->
  #        from(tb in acc_query,
  #          or_where:
  #            tb.address_hash == ^address_hash and
  #              tb.token_contract_address_hash == ^token_contract_address_hash
  #        )
  #      end)
  #
  #    new_current_token_balance_query =
  #      from(new_current_token_balance in subquery(final_query),
  #        inner_join: tb in Address.TokenBalance,
  #        on:
  #          tb.address_hash == new_current_token_balance.address_hash and
  #            tb.token_contract_address_hash == new_current_token_balance.token_contract_address_hash and
  #            tb.block_number == new_current_token_balance.block_number,
  #        select: %{
  #          address_hash: new_current_token_balance.address_hash,
  #          token_contract_address_hash: new_current_token_balance.token_contract_address_hash,
  #          block_number: new_current_token_balance.block_number,
  #          value: tb.value,
  #          inserted_at: over(min(tb.inserted_at), :w),
  #          updated_at: over(max(tb.updated_at), :w)
  #        },
  #        windows: [
  #          w: [partition_by: [tb.address_hash, tb.token_contract_address_hash]]
  #        ]
  #      )
  #
  #    ordered_current_token_balance =
  #      new_current_token_balance_query
  #      |> repo.all()
  #      # Enforce CurrentTokenBalance ShareLocks order (see docs: sharelocks.md)
  #      |> Enum.sort_by(&{&1.token_contract_address_hash, &1.address_hash})
  #
  #    {_total, result} =
  #      repo.insert_all(
  #        Address.CurrentTokenBalance,
  #        ordered_current_token_balance,
  #        # No `ON CONFLICT` because `delete_address_current_token_balances`
  #        # should have removed any conflicts.
  #        returning: [:address_hash, :token_contract_address_hash, :block_number, :value],
  #        timeout: timeout
  #      )
  #
  #    derived_address_current_token_balances =
  #      Enum.map(result, &Map.take(&1, [:address_hash, :token_contract_address_hash, :block_number, :value]))
  #
  #    {:ok, derived_address_current_token_balances}
  #  end
=======
  defp delete_address_token_balances(_, [], _), do: {:ok, []}

  defp delete_address_token_balances(repo, consensus_block_numbers, %{timeout: timeout}) do
    ordered_query =
      from(tb in Address.TokenBalance,
        where: tb.block_number in ^consensus_block_numbers,
        select: map(tb, [:address_hash, :token_contract_address_hash, :token_id, :block_number]),
        # Enforce TokenBalance ShareLocks order (see docs: sharelocks.md)
        order_by: [
          tb.token_contract_address_hash,
          tb.token_id,
          tb.address_hash,
          tb.block_number
        ],
        lock: "FOR UPDATE"
      )

    query =
      from(tb in Address.TokenBalance,
        select: map(tb, [:address_hash, :token_contract_address_hash, :block_number]),
        inner_join: ordered_address_token_balance in subquery(ordered_query),
        on:
          ordered_address_token_balance.address_hash == tb.address_hash and
            ordered_address_token_balance.token_contract_address_hash ==
              tb.token_contract_address_hash and
            ((is_nil(ordered_address_token_balance.token_id) and is_nil(tb.token_id)) or
               (ordered_address_token_balance.token_id == tb.token_id and
                  not is_nil(ordered_address_token_balance.token_id) and not is_nil(tb.token_id))) and
            ordered_address_token_balance.block_number == tb.block_number
      )

    try do
      {_count, deleted_address_token_balances} = repo.delete_all(query, timeout: timeout)

      {:ok, deleted_address_token_balances}
    rescue
      postgrex_error in Postgrex.Error ->
        {:error, %{exception: postgrex_error, block_numbers: consensus_block_numbers}}
    end
  end

  defp delete_address_current_token_balances(_, [], _), do: {:ok, []}

  defp delete_address_current_token_balances(repo, consensus_block_numbers, %{timeout: timeout}) do
    ordered_query =
      from(ctb in Address.CurrentTokenBalance,
        where: ctb.block_number in ^consensus_block_numbers,
        select: map(ctb, [:address_hash, :token_contract_address_hash, :token_id]),
        # Enforce CurrentTokenBalance ShareLocks order (see docs: sharelocks.md)
        order_by: [
          ctb.token_contract_address_hash,
          ctb.token_id,
          ctb.address_hash
        ],
        lock: "FOR UPDATE"
      )

    query =
      from(ctb in Address.CurrentTokenBalance,
        select:
          map(ctb, [
            :address_hash,
            :token_contract_address_hash,
            :token_id,
            # Used to determine if `address_hash` was a holder of `token_contract_address_hash` before

            # `address_current_token_balance` is deleted in `update_tokens_holder_count`.
            :value
          ]),
        inner_join: ordered_address_current_token_balance in subquery(ordered_query),
        on:
          ordered_address_current_token_balance.address_hash == ctb.address_hash and
            ordered_address_current_token_balance.token_contract_address_hash == ctb.token_contract_address_hash and
            ((is_nil(ordered_address_current_token_balance.token_id) and is_nil(ctb.token_id)) or
               (ordered_address_current_token_balance.token_id == ctb.token_id and
                  not is_nil(ordered_address_current_token_balance.token_id) and not is_nil(ctb.token_id)))
      )

    try do
      {_count, deleted_address_current_token_balances} = repo.delete_all(query, timeout: timeout)

      {:ok, deleted_address_current_token_balances}
    rescue
      postgrex_error in Postgrex.Error ->
        {:error, %{exception: postgrex_error, block_numbers: consensus_block_numbers}}
    end
  end

  defp derive_address_current_token_balances(_, [], _), do: {:ok, []}

  defp derive_address_current_token_balances(
         repo,
         deleted_address_current_token_balances,
         %{timeout: timeout} = options
       )
       when is_list(deleted_address_current_token_balances) do
    final_query = derive_address_current_token_balances_grouped_query(deleted_address_current_token_balances)

    new_current_token_balance_query =
      from(new_current_token_balance in subquery(final_query),
        inner_join: tb in Address.TokenBalance,
        on:
          tb.address_hash == new_current_token_balance.address_hash and
            tb.token_contract_address_hash == new_current_token_balance.token_contract_address_hash and
            ((is_nil(tb.token_id) and is_nil(new_current_token_balance.token_id)) or
               (tb.token_id == new_current_token_balance.token_id and
                  not is_nil(tb.token_id) and not is_nil(new_current_token_balance.token_id))) and
            tb.block_number == new_current_token_balance.block_number,
        select: %{
          address_hash: new_current_token_balance.address_hash,
          token_contract_address_hash: new_current_token_balance.token_contract_address_hash,
          token_id: new_current_token_balance.token_id,
          block_number: new_current_token_balance.block_number,
          value: tb.value,
          inserted_at: over(min(tb.inserted_at), :w),
          updated_at: over(max(tb.updated_at), :w)
        },
        windows: [
          w: [partition_by: [tb.address_hash, tb.token_contract_address_hash, tb.token_id]]
        ]
      )

    current_token_balance =
      new_current_token_balance_query
      |> repo.all()

    timestamps = Import.timestamps()

    result =
      CurrentTokenBalances.insert_changes_list_with_and_without_token_id(
        current_token_balance,
        repo,
        timestamps,
        timeout,
        options
      )

    derived_address_current_token_balances =
      Enum.map(result, &Map.take(&1, [:address_hash, :token_contract_address_hash, :token_id, :block_number, :value]))

    {:ok, derived_address_current_token_balances}
  end
>>>>>>> b5bae303

  defp derive_address_current_token_balances_grouped_query(deleted_address_current_token_balances) do
    initial_query =
      from(tb in Address.TokenBalance,
        select: %{
          address_hash: tb.address_hash,
          token_contract_address_hash: tb.token_contract_address_hash,
          token_id: tb.token_id,
          block_number: max(tb.block_number)
        },
        group_by: [tb.address_hash, tb.token_contract_address_hash, tb.token_id]
      )

    Enum.reduce(deleted_address_current_token_balances, initial_query, fn %{
                                                                            address_hash: address_hash,
                                                                            token_contract_address_hash:
                                                                              token_contract_address_hash,
                                                                            token_id: token_id
                                                                          },
                                                                          acc_query ->
      if token_id do
        from(tb in acc_query,
          or_where:
            tb.address_hash == ^address_hash and
              tb.token_contract_address_hash == ^token_contract_address_hash and
              tb.token_id == ^token_id
        )
      else
        from(tb in acc_query,
          or_where:
            tb.address_hash == ^address_hash and
              tb.token_contract_address_hash == ^token_contract_address_hash and
              is_nil(tb.token_id)
        )
      end
    end)
  end

  # `block_rewards` are linked to `blocks.hash`, but fetched by `blocks.number`, so when a block with the same number is
  # inserted, the old block rewards need to be deleted, so that the old and new rewards aren't combined.
  defp delete_rewards(repo, blocks_changes, %{timeout: timeout}) do
    {hashes, numbers} =
      Enum.reduce(blocks_changes, {[], []}, fn
        %{consensus: false, hash: hash}, {acc_hashes, acc_numbers} ->
          {[hash | acc_hashes], acc_numbers}

        %{consensus: true, number: number}, {acc_hashes, acc_numbers} ->
          {acc_hashes, [number | acc_numbers]}
      end)

    query =
      from(reward in Reward,
        inner_join: block in assoc(reward, :block),
        where: block.hash in ^hashes or block.number in ^numbers,
        # Enforce Reward ShareLocks order (see docs: sharelocks.md)
        order_by: [asc: :address_hash, asc: :address_type, asc: :block_hash],
        # acquire locks for `reward`s only
        lock: fragment("FOR UPDATE OF ?", reward)
      )

    delete_query =
      from(r in Reward,
        join: s in subquery(query),
        on:
          r.address_hash == s.address_hash and
            r.address_type == s.address_type and
            r.block_hash == s.block_hash
      )

    try do
      {count, nil} = repo.delete_all(delete_query, timeout: timeout)

      {:ok, count}
    rescue
      postgrex_error in Postgrex.Error ->
        {:error, %{exception: postgrex_error, blocks_changes: blocks_changes}}
    end
  end

  defp update_block_second_degree_relations(repo, uncle_hashes, %{
         timeout: timeout,
         timestamps: %{updated_at: updated_at}
       })
       when is_list(uncle_hashes) do
    query =
      from(
        bsdr in Block.SecondDegreeRelation,
        where: bsdr.uncle_hash in ^uncle_hashes,
        # Enforce SeconDegreeRelation ShareLocks order (see docs: sharelocks.md)
        order_by: [asc: :nephew_hash, asc: :uncle_hash],
        lock: "FOR UPDATE"
      )

    update_query =
      from(
        b in Block.SecondDegreeRelation,
        join: s in subquery(query),
        on: b.nephew_hash == s.nephew_hash and b.uncle_hash == s.uncle_hash,
        update: [set: [uncle_fetched_at: ^updated_at]],
        select: map(b, [:nephew_hash, :uncle_hash, :index])
      )

    try do
      {_, result} = repo.update_all(update_query, [], timeout: timeout)

      {:ok, result}
    rescue
      postgrex_error in Postgrex.Error ->
        {:error, %{exception: postgrex_error, uncle_hashes: uncle_hashes}}
    end
  end

  defp where_forked(blocks_changes) when is_list(blocks_changes) do
    initial = from(t in Transaction, where: false)

    Enum.reduce(blocks_changes, initial, fn %{consensus: consensus, hash: hash, number: number}, acc ->
      if consensus do
        from(transaction in acc, or_where: transaction.block_hash != ^hash and transaction.block_number == ^number)
      else
        from(transaction in acc, or_where: transaction.block_hash == ^hash and transaction.block_number == ^number)
      end
    end)
  end

  defp where_invalid_neighbour(blocks_changes) when is_list(blocks_changes) do
    initial = from(b in Block, where: false)

    Enum.reduce(blocks_changes, initial, fn %{
                                              consensus: consensus,
                                              hash: hash,
                                              parent_hash: parent_hash,
                                              number: number
                                            },
                                            acc ->
      if consensus do
        from(
          block in acc,
          or_where: block.number == ^(number - 1) and block.hash != ^parent_hash,
          or_where: block.number == ^(number + 1) and block.parent_hash != ^hash
        )
      else
        acc
      end
    end)
  end
end<|MERGE_RESOLUTION|>--- conflicted
+++ resolved
@@ -6,18 +6,15 @@
   require Ecto.Query
   require Logger
 
-  import Ecto.Query, only: [from: 2]
+  import Ecto.Query, only: [from: 2, subquery: 1]
 
   alias Ecto.{Changeset, Multi, Repo}
   alias Explorer.Chain.{Block, Import, PendingBlockOperation, Transaction}
   alias Explorer.Chain.Block.Reward
   alias Explorer.Chain.Import.Runner
-<<<<<<< HEAD
-=======
   alias Explorer.Chain.Import.Runner.Address.CurrentTokenBalances
   alias Explorer.Chain.Import.Runner.Tokens
   alias Explorer.Repo, as: ExplorerRepo
->>>>>>> b5bae303
 
   @behaviour Runner
 
@@ -127,20 +124,6 @@
   @impl Runner
   def timeout, do: @timeout
 
-<<<<<<< HEAD
-  #  defp acquire_contract_address_tokens(repo, consensus_block_numbers) do
-  #    query =
-  #      from(ctb in Address.CurrentTokenBalance,
-  #        where: ctb.block_number in ^consensus_block_numbers,
-  #        select: ctb.token_contract_address_hash,
-  #        distinct: ctb.token_contract_address_hash
-  #      )
-  #
-  #    contract_address_hashes = repo.all(query)
-  #
-  #    Tokens.acquire_contract_address_tokens(repo, contract_address_hashes)
-  #  end
-=======
   defp acquire_contract_address_tokens(repo, consensus_block_numbers) do
     query =
       from(ctb in Address.CurrentTokenBalance,
@@ -153,7 +136,6 @@
 
     Tokens.acquire_contract_address_tokens(repo, contract_address_hashes_and_token_ids)
   end
->>>>>>> b5bae303
 
   defp fork_transactions(%{
          repo: repo,
@@ -375,157 +357,6 @@
     end
   end
 
-<<<<<<< HEAD
-  #  defp delete_address_token_balances(_, [], _), do: {:ok, []}
-  #
-  #  defp delete_address_token_balances(repo, consensus_block_numbers, %{timeout: timeout}) do
-  #    ordered_query =
-  #      from(tb in Address.TokenBalance,
-  #        where: tb.block_number in ^consensus_block_numbers,
-  #        select: map(tb, [:address_hash, :token_contract_address_hash, :block_number]),
-  #        # Enforce TokenBalance ShareLocks order (see docs: sharelocks.md)
-  #        order_by: [
-  #          tb.token_contract_address_hash,
-  #          tb.address_hash,
-  #          tb.block_number
-  #        ],
-  #        lock: "FOR UPDATE"
-  #      )
-  #
-  #    query =
-  #      from(tb in Address.TokenBalance,
-  #        select: map(tb, [:address_hash, :token_contract_address_hash, :block_number]),
-  #        inner_join: ordered_address_token_balance in subquery(ordered_query),
-  #        on:
-  #          ordered_address_token_balance.address_hash == tb.address_hash and
-  #            ordered_address_token_balance.token_contract_address_hash ==
-  #              tb.token_contract_address_hash and
-  #            ordered_address_token_balance.block_number == tb.block_number
-  #      )
-  #
-  #    try do
-  #      {_count, deleted_address_token_balances} = repo.delete_all(query, timeout: timeout)
-  #
-  #      {:ok, deleted_address_token_balances}
-  #    rescue
-  #      postgrex_error in Postgrex.Error ->
-  #        {:error, %{exception: postgrex_error, block_numbers: consensus_block_numbers}}
-  #    end
-  #  end
-
-  #  defp delete_address_current_token_balances(_, [], _), do: {:ok, []}
-  #
-  #  defp delete_address_current_token_balances(repo, consensus_block_numbers, %{timeout: timeout}) do
-  #    ordered_query =
-  #      from(ctb in Address.CurrentTokenBalance,
-  #        where: ctb.block_number in ^consensus_block_numbers,
-  #        select: map(ctb, [:address_hash, :token_contract_address_hash]),
-  #        # Enforce CurrentTokenBalance ShareLocks order (see docs: sharelocks.md)
-  #        order_by: [
-  #          ctb.token_contract_address_hash,
-  #          ctb.address_hash
-  #        ],
-  #        lock: "FOR UPDATE"
-  #      )
-  #
-  #    query =
-  #      from(ctb in Address.CurrentTokenBalance,
-  #        select:
-  #          map(ctb, [
-  #            :address_hash,
-  #            :token_contract_address_hash,
-  #            # Used to determine if `address_hash` was a holder of `token_contract_address_hash` before
-  #
-  #            # `address_current_token_balance` is deleted in `update_tokens_holder_count`.
-  #            :value
-  #          ]),
-  #        inner_join: ordered_address_current_token_balance in subquery(ordered_query),
-  #        on:
-  #          ordered_address_current_token_balance.address_hash == ctb.address_hash and
-  #            ordered_address_current_token_balance.token_contract_address_hash ==
-  #              ctb.token_contract_address_hash
-  #      )
-  #
-  #    try do
-  #      {_count, deleted_address_current_token_balances} = repo.delete_all(query, timeout: timeout)
-  #
-  #      {:ok, deleted_address_current_token_balances}
-  #    rescue
-  #      postgrex_error in Postgrex.Error ->
-  #        {:error, %{exception: postgrex_error, block_numbers: consensus_block_numbers}}
-  #    end
-  #  end
-
-  #  defp derive_address_current_token_balances(_, [], _), do: {:ok, []}
-  #
-  #  defp derive_address_current_token_balances(repo, deleted_address_current_token_balances, %{timeout: timeout})
-  #       when is_list(deleted_address_current_token_balances) do
-  #    initial_query =
-  #      from(tb in Address.TokenBalance,
-  #        select: %{
-  #          address_hash: tb.address_hash,
-  #          token_contract_address_hash: tb.token_contract_address_hash,
-  #          block_number: max(tb.block_number)
-  #        },
-  #        group_by: [tb.address_hash, tb.token_contract_address_hash]
-  #      )
-  #
-  #    final_query =
-  #      Enum.reduce(deleted_address_current_token_balances, initial_query, fn %{
-  #                                                                              address_hash: address_hash,
-  #                                                                              token_contract_address_hash:
-  #                                                                                token_contract_address_hash
-  #                                                                            },
-  #                                                                            acc_query ->
-  #        from(tb in acc_query,
-  #          or_where:
-  #            tb.address_hash == ^address_hash and
-  #              tb.token_contract_address_hash == ^token_contract_address_hash
-  #        )
-  #      end)
-  #
-  #    new_current_token_balance_query =
-  #      from(new_current_token_balance in subquery(final_query),
-  #        inner_join: tb in Address.TokenBalance,
-  #        on:
-  #          tb.address_hash == new_current_token_balance.address_hash and
-  #            tb.token_contract_address_hash == new_current_token_balance.token_contract_address_hash and
-  #            tb.block_number == new_current_token_balance.block_number,
-  #        select: %{
-  #          address_hash: new_current_token_balance.address_hash,
-  #          token_contract_address_hash: new_current_token_balance.token_contract_address_hash,
-  #          block_number: new_current_token_balance.block_number,
-  #          value: tb.value,
-  #          inserted_at: over(min(tb.inserted_at), :w),
-  #          updated_at: over(max(tb.updated_at), :w)
-  #        },
-  #        windows: [
-  #          w: [partition_by: [tb.address_hash, tb.token_contract_address_hash]]
-  #        ]
-  #      )
-  #
-  #    ordered_current_token_balance =
-  #      new_current_token_balance_query
-  #      |> repo.all()
-  #      # Enforce CurrentTokenBalance ShareLocks order (see docs: sharelocks.md)
-  #      |> Enum.sort_by(&{&1.token_contract_address_hash, &1.address_hash})
-  #
-  #    {_total, result} =
-  #      repo.insert_all(
-  #        Address.CurrentTokenBalance,
-  #        ordered_current_token_balance,
-  #        # No `ON CONFLICT` because `delete_address_current_token_balances`
-  #        # should have removed any conflicts.
-  #        returning: [:address_hash, :token_contract_address_hash, :block_number, :value],
-  #        timeout: timeout
-  #      )
-  #
-  #    derived_address_current_token_balances =
-  #      Enum.map(result, &Map.take(&1, [:address_hash, :token_contract_address_hash, :block_number, :value]))
-  #
-  #    {:ok, derived_address_current_token_balances}
-  #  end
-=======
   defp delete_address_token_balances(_, [], _), do: {:ok, []}
 
   defp delete_address_token_balances(repo, consensus_block_numbers, %{timeout: timeout}) do
@@ -668,7 +499,6 @@
 
     {:ok, derived_address_current_token_balances}
   end
->>>>>>> b5bae303
 
   defp derive_address_current_token_balances_grouped_query(deleted_address_current_token_balances) do
     initial_query =
