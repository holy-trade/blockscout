defmodule Explorer.Chain.Block do
  @moduledoc """
  A package of data that contains zero or more transactions, the hash of the previous block ("parent"), and optionally
  other data. Because each block (except for the initial "genesis block") points to the previous block, the data
  structure that they form is called a "blockchain".
  """

  use Explorer.Schema

<<<<<<< HEAD
  alias Explorer.Chain.{Address, CeloSigners, Gas, Hash, PendingBlockOperation, Transaction}
=======
  alias Explorer.Chain.{Address, CeloSigners, CeloValidatorHistory, Gas, Hash, Transaction}
>>>>>>> a6fd4023
  alias Explorer.Chain.Block.{Reward, SecondDegreeRelation}

  @optional_attrs ~w(size refetch_needed total_difficulty difficulty)a

  @required_attrs ~w(consensus gas_limit gas_used hash miner_hash nonce number parent_hash timestamp)a

  @typedoc """
  How much work is required to find a hash with some number of leading 0s.  It is measured in hashes for PoW
  (Proof-of-Work) chains like Ethereum.  In PoA (Proof-of-Authority) chains, it does not apply as blocks are validated
  in a round-robin fashion, and so the value is always `Decimal.new(0)`.
  """
  @type difficulty :: Decimal.t()

  @typedoc """
  Number of the block in the chain.
  """
  @type block_number :: non_neg_integer()

  @typedoc """
   * `consensus`
     * `true` - this is a block on the longest consensus agreed upon chain.
     * `false` - this is an uncle block from a fork.
   * `difficulty` - how hard the block was to mine.
   * `gas_limit` - If the total number of gas used by the computation spawned by the transaction, including the
     original message and any sub-messages that may be triggered, is less than or equal to the gas limit, then the
     transaction processes. If the total gas exceeds the gas limit, then all changes are reverted, except that the
     transaction is still valid and the fee can still be collected by the miner.
   * `gas_used` - The actual `t:gas/0` used to mine/validate the transactions in the block.
   * `hash` - the hash of the block.
   * `miner` - the hash of the `t:Explorer.Chain.Address.t/0` of the miner.  In Proof-of-Authority chains, this is the
     validator.
   * `nonce` - the hash of the generated proof-of-work.  Not used in Proof-of-Authority chains.
   * `number` - which block this is along the chain.
   * `parent_hash` - the hash of the parent block, which should have the previous `number`
   * `size` - The size of the block in bytes.
   * `timestamp` - When the block was collated
   * `total_difficulty` - the total `difficulty` of the chain until this block.
   * `transactions` - the `t:Explorer.Chain.Transaction.t/0` in this block.
  """
  @type t :: %__MODULE__{
          consensus: boolean(),
          difficulty: difficulty(),
          gas_limit: Gas.t(),
          gas_used: Gas.t(),
          hash: Hash.Full.t(),
          miner: %Ecto.Association.NotLoaded{} | Address.t(),
          miner_hash: Hash.Address.t(),
          nonce: Hash.Nonce.t(),
          number: block_number(),
          parent_hash: Hash.t(),
          size: non_neg_integer(),
          timestamp: DateTime.t(),
          total_difficulty: difficulty(),
          transactions: %Ecto.Association.NotLoaded{} | [Transaction.t()],
<<<<<<< HEAD
          refetch_needed: boolean()
=======
          signers: %Ecto.Association.NotLoaded{} | [Address.t()],
          internal_transactions_indexed_at: DateTime.t(),
          refetch_needed: boolean(),
          online: %Ecto.Association.NotLoaded{} | boolean()
>>>>>>> a6fd4023
        }

  @primary_key {:hash, Hash.Full, autogenerate: false}
  schema "blocks" do
    field(:consensus, :boolean)
    field(:difficulty, :decimal)
    field(:gas_limit, :decimal)
    field(:gas_used, :decimal)
    field(:nonce, Hash.Nonce)
    field(:number, :integer)
    field(:size, :integer)
    field(:timestamp, :utc_datetime_usec)
    field(:total_difficulty, :decimal)
    field(:refetch_needed, :boolean)

    timestamps()

    belongs_to(:miner, Address, foreign_key: :miner_hash, references: :hash, type: Hash.Address)

    has_many(:nephew_relations, SecondDegreeRelation, foreign_key: :uncle_hash)
    has_many(:nephews, through: [:nephew_relations, :nephew])

    belongs_to(:parent, __MODULE__, foreign_key: :parent_hash, references: :hash, type: Hash.Full)

    has_many(:uncle_relations, SecondDegreeRelation, foreign_key: :nephew_hash)
    has_many(:uncles, through: [:uncle_relations, :uncle])

    has_many(:transactions, Transaction)
    has_many(:transaction_forks, Transaction.Fork, foreign_key: :uncle_hash)

    has_many(:rewards, Reward, foreign_key: :block_hash)
    has_one(:celo_delegator, CeloSigners, foreign_key: :signer, references: :miner_hash)
<<<<<<< HEAD

    has_one(:pending_operations, PendingBlockOperation, foreign_key: :block_hash)
=======
    has_one(:online, CeloValidatorHistory, foreign_key: :block_number, references: :number)
    has_many(:signers, CeloValidatorHistory, foreign_key: :block_number, references: :number)
>>>>>>> a6fd4023
  end

  def changeset(%__MODULE__{} = block, attrs) do
    block
    |> cast(attrs, @required_attrs ++ @optional_attrs)
    |> validate_required(@required_attrs)
    |> foreign_key_constraint(:parent_hash)
    |> unique_constraint(:hash, name: :blocks_pkey)
  end

  def number_only_changeset(%__MODULE__{} = block, attrs) do
    block
    |> cast(attrs, @required_attrs ++ @optional_attrs)
    |> validate_required([:number])
    |> foreign_key_constraint(:parent_hash)
    |> unique_constraint(:hash, name: :blocks_pkey)
  end

  def blocks_without_reward_query do
    consensus_blocks_query =
      from(
        b in __MODULE__,
        where: b.consensus == true
      )

    validator_rewards =
      from(
        r in Reward,
        where: r.address_type == ^"validator"
      )

    from(
      b in subquery(consensus_blocks_query),
      left_join: r in subquery(validator_rewards),
      on: [block_hash: b.hash],
      where: is_nil(r.block_hash)
    )
  end

  @doc """
  Adds to the given block's query a `where` with conditions to filter by the type of block;
  `Uncle`, `Reorg`, or `Block`.
  """
  def block_type_filter(query, "Block"), do: where(query, [block], block.consensus == true)

  def block_type_filter(query, "Reorg") do
    query
    |> join(:left, [block], uncles in assoc(block, :nephew_relations))
    |> where([block, uncles], block.consensus == false and is_nil(uncles.uncle_hash))
  end

  def block_type_filter(query, "Uncle"), do: where(query, [block], block.consensus == false)
end<|MERGE_RESOLUTION|>--- conflicted
+++ resolved
@@ -7,14 +7,10 @@
 
   use Explorer.Schema
 
-<<<<<<< HEAD
-  alias Explorer.Chain.{Address, CeloSigners, Gas, Hash, PendingBlockOperation, Transaction}
-=======
   alias Explorer.Chain.{Address, CeloSigners, CeloValidatorHistory, Gas, Hash, Transaction}
->>>>>>> a6fd4023
   alias Explorer.Chain.Block.{Reward, SecondDegreeRelation}
 
-  @optional_attrs ~w(size refetch_needed total_difficulty difficulty)a
+  @optional_attrs ~w(internal_transactions_indexed_at size refetch_needed total_difficulty difficulty)a
 
   @required_attrs ~w(consensus gas_limit gas_used hash miner_hash nonce number parent_hash timestamp)a
 
@@ -50,6 +46,7 @@
    * `timestamp` - When the block was collated
    * `total_difficulty` - the total `difficulty` of the chain until this block.
    * `transactions` - the `t:Explorer.Chain.Transaction.t/0` in this block.
+   * `internal_transactions_indexed_at` - when `internal_transactions` were fetched by `Indexer`.
   """
   @type t :: %__MODULE__{
           consensus: boolean(),
@@ -66,14 +63,10 @@
           timestamp: DateTime.t(),
           total_difficulty: difficulty(),
           transactions: %Ecto.Association.NotLoaded{} | [Transaction.t()],
-<<<<<<< HEAD
-          refetch_needed: boolean()
-=======
           signers: %Ecto.Association.NotLoaded{} | [Address.t()],
           internal_transactions_indexed_at: DateTime.t(),
           refetch_needed: boolean(),
           online: %Ecto.Association.NotLoaded{} | boolean()
->>>>>>> a6fd4023
         }
 
   @primary_key {:hash, Hash.Full, autogenerate: false}
@@ -87,6 +80,7 @@
     field(:size, :integer)
     field(:timestamp, :utc_datetime_usec)
     field(:total_difficulty, :decimal)
+    field(:internal_transactions_indexed_at, :utc_datetime_usec)
     field(:refetch_needed, :boolean)
 
     timestamps()
@@ -106,13 +100,8 @@
 
     has_many(:rewards, Reward, foreign_key: :block_hash)
     has_one(:celo_delegator, CeloSigners, foreign_key: :signer, references: :miner_hash)
-<<<<<<< HEAD
-
-    has_one(:pending_operations, PendingBlockOperation, foreign_key: :block_hash)
-=======
     has_one(:online, CeloValidatorHistory, foreign_key: :block_number, references: :number)
     has_many(:signers, CeloValidatorHistory, foreign_key: :block_number, references: :number)
->>>>>>> a6fd4023
   end
 
   def changeset(%__MODULE__{} = block, attrs) do
@@ -132,23 +121,11 @@
   end
 
   def blocks_without_reward_query do
-    consensus_blocks_query =
-      from(
-        b in __MODULE__,
-        where: b.consensus == true
-      )
-
-    validator_rewards =
-      from(
-        r in Reward,
-        where: r.address_type == ^"validator"
-      )
-
     from(
-      b in subquery(consensus_blocks_query),
-      left_join: r in subquery(validator_rewards),
+      b in __MODULE__,
+      left_join: r in Reward,
       on: [block_hash: b.hash],
-      where: is_nil(r.block_hash)
+      where: is_nil(r.block_hash) and b.consensus == true
     )
   end
 
