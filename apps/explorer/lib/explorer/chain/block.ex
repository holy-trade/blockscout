defmodule Explorer.Chain.Block do
  @moduledoc """
  A package of data that contains zero or more transactions, the hash of the previous block ("parent"), and optionally
  other data. Because each block (except for the initial "genesis block") points to the previous block, the data
  structure that they form is called a "blockchain".
  """

  use Explorer.Schema

<<<<<<< HEAD
  alias Explorer.Chain.{Address, CeloSigners, Gas, Hash, Transaction}
=======
  alias Explorer.Chain.{Address, Gas, Hash, PendingBlockOperation, Transaction}
>>>>>>> c6408557
  alias Explorer.Chain.Block.{Reward, SecondDegreeRelation}

  @optional_attrs ~w(size refetch_needed total_difficulty difficulty)a

  @required_attrs ~w(consensus gas_limit gas_used hash miner_hash nonce number parent_hash timestamp)a

  @typedoc """
  How much work is required to find a hash with some number of leading 0s.  It is measured in hashes for PoW
  (Proof-of-Work) chains like Ethereum.  In PoA (Proof-of-Authority) chains, it does not apply as blocks are validated
  in a round-robin fashion, and so the value is always `Decimal.new(0)`.
  """
  @type difficulty :: Decimal.t()

  @typedoc """
  Number of the block in the chain.
  """
  @type block_number :: non_neg_integer()

  @typedoc """
   * `consensus`
     * `true` - this is a block on the longest consensus agreed upon chain.
     * `false` - this is an uncle block from a fork.
   * `difficulty` - how hard the block was to mine.
   * `gas_limit` - If the total number of gas used by the computation spawned by the transaction, including the
     original message and any sub-messages that may be triggered, is less than or equal to the gas limit, then the
     transaction processes. If the total gas exceeds the gas limit, then all changes are reverted, except that the
     transaction is still valid and the fee can still be collected by the miner.
   * `gas_used` - The actual `t:gas/0` used to mine/validate the transactions in the block.
   * `hash` - the hash of the block.
   * `miner` - the hash of the `t:Explorer.Chain.Address.t/0` of the miner.  In Proof-of-Authority chains, this is the
     validator.
   * `nonce` - the hash of the generated proof-of-work.  Not used in Proof-of-Authority chains.
   * `number` - which block this is along the chain.
   * `parent_hash` - the hash of the parent block, which should have the previous `number`
   * `size` - The size of the block in bytes.
   * `timestamp` - When the block was collated
   * `total_difficulty` - the total `difficulty` of the chain until this block.
   * `transactions` - the `t:Explorer.Chain.Transaction.t/0` in this block.
  """
  @type t :: %__MODULE__{
          consensus: boolean(),
          difficulty: difficulty(),
          gas_limit: Gas.t(),
          gas_used: Gas.t(),
          hash: Hash.Full.t(),
          miner: %Ecto.Association.NotLoaded{} | Address.t(),
          miner_hash: Hash.Address.t(),
          nonce: Hash.Nonce.t(),
          number: block_number(),
          parent_hash: Hash.t(),
          size: non_neg_integer(),
          timestamp: DateTime.t(),
          total_difficulty: difficulty(),
          transactions: %Ecto.Association.NotLoaded{} | [Transaction.t()],
          refetch_needed: boolean()
        }

  @primary_key {:hash, Hash.Full, autogenerate: false}
  schema "blocks" do
    field(:consensus, :boolean)
    field(:difficulty, :decimal)
    field(:gas_limit, :decimal)
    field(:gas_used, :decimal)
    field(:nonce, Hash.Nonce)
    field(:number, :integer)
    field(:size, :integer)
    field(:timestamp, :utc_datetime_usec)
    field(:total_difficulty, :decimal)
    field(:refetch_needed, :boolean)

    timestamps()

    belongs_to(:miner, Address, foreign_key: :miner_hash, references: :hash, type: Hash.Address)

    has_many(:nephew_relations, SecondDegreeRelation, foreign_key: :uncle_hash)
    has_many(:nephews, through: [:nephew_relations, :nephew])

    belongs_to(:parent, __MODULE__, foreign_key: :parent_hash, references: :hash, type: Hash.Full)

    has_many(:uncle_relations, SecondDegreeRelation, foreign_key: :nephew_hash)
    has_many(:uncles, through: [:uncle_relations, :uncle])

    has_many(:transactions, Transaction)
    has_many(:transaction_forks, Transaction.Fork, foreign_key: :uncle_hash)

    has_many(:rewards, Reward, foreign_key: :block_hash)
<<<<<<< HEAD
    has_one(:celo_delegator, CeloSigners, foreign_key: :signer, references: :miner_hash)
=======

    has_one(:pending_operations, PendingBlockOperation, foreign_key: :block_hash)
>>>>>>> c6408557
  end

  def changeset(%__MODULE__{} = block, attrs) do
    block
    |> cast(attrs, @required_attrs ++ @optional_attrs)
    |> validate_required(@required_attrs)
    |> foreign_key_constraint(:parent_hash)
    |> unique_constraint(:hash, name: :blocks_pkey)
  end

  def number_only_changeset(%__MODULE__{} = block, attrs) do
    block
    |> cast(attrs, @required_attrs ++ @optional_attrs)
    |> validate_required([:number])
    |> foreign_key_constraint(:parent_hash)
    |> unique_constraint(:hash, name: :blocks_pkey)
  end

  def blocks_without_reward_query do
    consensus_blocks_query =
      from(
        b in __MODULE__,
        where: b.consensus == true
      )

    validator_rewards =
      from(
        r in Reward,
        where: r.address_type == ^"validator"
      )

    from(
      b in subquery(consensus_blocks_query),
      left_join: r in subquery(validator_rewards),
      on: [block_hash: b.hash],
      where: is_nil(r.block_hash)
    )
  end

  @doc """
  Adds to the given block's query a `where` with conditions to filter by the type of block;
  `Uncle`, `Reorg`, or `Block`.
  """
  def block_type_filter(query, "Block"), do: where(query, [block], block.consensus == true)

  def block_type_filter(query, "Reorg") do
    query
    |> join(:left, [block], uncles in assoc(block, :nephew_relations))
    |> where([block, uncles], block.consensus == false and is_nil(uncles.uncle_hash))
  end

  def block_type_filter(query, "Uncle"), do: where(query, [block], block.consensus == false)
end<|MERGE_RESOLUTION|>--- conflicted
+++ resolved
@@ -7,11 +7,7 @@
 
   use Explorer.Schema
 
-<<<<<<< HEAD
-  alias Explorer.Chain.{Address, CeloSigners, Gas, Hash, Transaction}
-=======
-  alias Explorer.Chain.{Address, Gas, Hash, PendingBlockOperation, Transaction}
->>>>>>> c6408557
+  alias Explorer.Chain.{Address, CeloSigners, Gas, Hash, PendingBlockOperation, Transaction}
   alias Explorer.Chain.Block.{Reward, SecondDegreeRelation}
 
   @optional_attrs ~w(size refetch_needed total_difficulty difficulty)a
@@ -50,6 +46,7 @@
    * `timestamp` - When the block was collated
    * `total_difficulty` - the total `difficulty` of the chain until this block.
    * `transactions` - the `t:Explorer.Chain.Transaction.t/0` in this block.
+   * `internal_transactions_indexed_at` - when `internal_transactions` were fetched by `Indexer`.
   """
   @type t :: %__MODULE__{
           consensus: boolean(),
@@ -66,6 +63,7 @@
           timestamp: DateTime.t(),
           total_difficulty: difficulty(),
           transactions: %Ecto.Association.NotLoaded{} | [Transaction.t()],
+          internal_transactions_indexed_at: DateTime.t(),
           refetch_needed: boolean()
         }
 
@@ -80,6 +78,7 @@
     field(:size, :integer)
     field(:timestamp, :utc_datetime_usec)
     field(:total_difficulty, :decimal)
+    field(:internal_transactions_indexed_at, :utc_datetime_usec)
     field(:refetch_needed, :boolean)
 
     timestamps()
@@ -98,12 +97,9 @@
     has_many(:transaction_forks, Transaction.Fork, foreign_key: :uncle_hash)
 
     has_many(:rewards, Reward, foreign_key: :block_hash)
-<<<<<<< HEAD
     has_one(:celo_delegator, CeloSigners, foreign_key: :signer, references: :miner_hash)
-=======
 
     has_one(:pending_operations, PendingBlockOperation, foreign_key: :block_hash)
->>>>>>> c6408557
   end
 
   def changeset(%__MODULE__{} = block, attrs) do
