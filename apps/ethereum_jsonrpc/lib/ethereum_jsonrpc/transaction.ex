--- conflicted
+++ resolved
@@ -121,7 +121,6 @@
         value: 31337,
         transaction_index: 0
       }
-<<<<<<< HEAD
       Ganache bug: https://github.com/trufflesuite/ganache/issues/997
       Invalid input of `0x0` is converted to `0x`.
       iex> EthereumJSONRPC.Transaction.elixir_to_params(
@@ -165,9 +164,6 @@
         value: 31337,
         transaction_index: 0
       }
-=======
-
->>>>>>> b5bae303
   """
   @spec elixir_to_params(elixir) :: params
 
@@ -190,7 +186,6 @@
           "type" => type,
           "maxPriorityFeePerGas" => max_priority_fee_per_gas,
           "maxFeePerGas" => max_fee_per_gas
-<<<<<<< HEAD
         } = transaction
       ) do
     result = %{
@@ -291,8 +286,6 @@
           "transactionIndex" => index,
           "v" => v,
           "value" => value
-=======
->>>>>>> b5bae303
         } = transaction
       ) do
     result = %{
@@ -338,7 +331,10 @@
           "to" => to_address_hash,
           "transactionIndex" => index,
           "v" => v,
-          "value" => value
+          "value" => value,
+          "type" => type,
+          "maxPriorityFeePerGas" => max_priority_fee_per_gas,
+          "maxFeePerGas" => max_fee_per_gas
         } = transaction
       ) do
     result = %{
@@ -419,37 +415,23 @@
 
   def elixir_to_params(
         %{
-<<<<<<< HEAD
-          "blockHash" => _,
-          "blockNumber" => _,
-          "from" => _,
-          "gas" => _,
-          "gasPrice" => _,
-          "feeCurrency" => _,
-          "gatewayFeeRecipient" => _,
-          "gatewayFee" => _,
-          "hash" => _,
-          "input" => _,
-          "nonce" => _,
-          "to" => _,
-          "transactionIndex" => _,
-          "value" => _
-=======
           "blockHash" => block_hash,
           "blockNumber" => block_number,
           "from" => from_address_hash,
           "gas" => gas,
           "gasPrice" => gas_price,
+          "feeCurrency" => _,
+          "gatewayFeeRecipient" => gateway_fee_recipient,
+          "gatewayFee" => gateway_fee,
           "hash" => hash,
           "input" => input,
           "nonce" => nonce,
           "r" => r,
           "s" => s,
           "to" => to_address_hash,
+          "v" => v,
           "transactionIndex" => index,
-          "v" => v,
           "value" => value
->>>>>>> b5bae303
         } = transaction
       ) do
     result = %{
@@ -596,11 +578,7 @@
     do: {"input", value}
 
   defp entry_to_elixir({key, quantity})
-<<<<<<< HEAD
        when key in ~w(gas gasPrice nonce r s standardV v value gatewayFee type maxPriorityFeePerGas maxFeePerGas) and
-=======
-       when key in ~w(gas gasPrice nonce r s standardV v value type maxPriorityFeePerGas maxFeePerGas) and
->>>>>>> b5bae303
               quantity != nil do
     {key, quantity_to_integer(quantity)}
   end
