--- conflicted
+++ resolved
@@ -1,20 +1,7 @@
 defmodule ExplorerWeb.AddressController do
   use ExplorerWeb, :controller
 
-<<<<<<< HEAD
-  alias Explorer.Chain
-
-  def show(conn, %{"id" => string}) do
-    with {:ok, hash} <- Chain.string_to_address_hash(string),
-         {:ok, address} <- Chain.hash_to_address(hash) do
-      render(conn, "show.html", address: address)
-    else
-      :error -> not_found(conn)
-      {:error, :not_found} -> not_found(conn)
-    end
-=======
   def show(conn, %{"id" => id, "locale" => locale}) do
     redirect(conn, to: address_transaction_path(conn, :index, locale, id))
->>>>>>> 288bca7e
   end
 end