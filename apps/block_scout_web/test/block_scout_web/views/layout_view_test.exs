--- conflicted
+++ resolved
@@ -33,11 +33,7 @@
     end
 
     test "use the default subnetwork title when there is no env configured for it" do
-<<<<<<< HEAD
-      assert LayoutView.subnetwork_title() == "Testnet"
-=======
       assert LayoutView.subnetwork_title() == "POA Sokol"
->>>>>>> f9be7889
     end
   end
 
