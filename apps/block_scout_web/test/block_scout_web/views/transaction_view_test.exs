defmodule BlockScoutWeb.TransactionViewTest do
  use BlockScoutWeb.ConnCase, async: true

  alias Explorer.Chain.Wei
  alias Explorer.Repo
  alias BlockScoutWeb.{BlockView, TransactionView}

  describe "block_number/1" do
    test "returns pending text for pending transaction" do
      pending = insert(:transaction)

      assert "Block Pending" == TransactionView.block_number(pending)
    end

    test "returns block number for collated transaction" do
      block = insert(:block)

      transaction =
        :transaction
        |> insert()
        |> with_block(block)

      assert [
               view_module: BlockView,
               partial: "_link.html",
               block: _block
             ] = TransactionView.block_number(transaction)
    end
  end

  describe "block_timestamp/1" do
    test "returns timestamp of transaction for pending transaction" do
      pending = insert(:transaction)

      assert pending.inserted_at == TransactionView.block_timestamp(pending)
    end

    test "returns timestamp for block for collacted transaction" do
      block = insert(:block)

      transaction =
        :transaction
        |> insert()
        |> with_block(block)

      assert block.timestamp == TransactionView.block_timestamp(transaction)
    end
  end

  describe "processing_time_duration/2" do
    test "returns :pending if the transaction has no block" do
      transaction = build(:transaction, block: nil)

      assert TransactionView.processing_time_duration(transaction) == :pending
    end

    test "returns :unknown if the transaction has no `earliest_processing_start`" do
      block = insert(:block)

      transaction =
        :transaction
        |> insert(earliest_processing_start: nil)
        |> with_block(block)

      assert TransactionView.processing_time_duration(transaction) == :unknown
    end

    test "returns a single number when the timestamps are the same" do
      now = Timex.now()
      ten_seconds_ago = Timex.shift(now, seconds: -10)

      block = insert(:block, timestamp: now)

      transaction =
        :transaction
        |> insert(earliest_processing_start: ten_seconds_ago, inserted_at: ten_seconds_ago)
        |> with_block(block)

      assert TransactionView.processing_time_duration(transaction) == {:ok, "10 seconds"}
    end

    test "returns a range when the timestamps are not the same" do
      now = Timex.now()
      ten_seconds_ago = Timex.shift(now, seconds: -10)
      five_seconds_ago = Timex.shift(now, seconds: -5)

      block = insert(:block, timestamp: now)

      transaction =
        :transaction
        |> insert(earliest_processing_start: ten_seconds_ago, inserted_at: five_seconds_ago)
        |> with_block(block)

      assert TransactionView.processing_time_duration(transaction) == {:ok, "5-10 seconds"}
    end
  end

  describe "confirmations/2" do
    test "returns 0 if pending transaction" do
      transaction = build(:transaction, block: nil)

      assert 0 == TransactionView.confirmations(transaction, [])
    end

    test "returns string of number of blocks validated since subject block" do
      block = insert(:block)

      transaction =
        :transaction
        |> insert()
        |> with_block(block)

      assert "2" == TransactionView.confirmations(transaction, block_height: block.number + 1)
    end
  end

  describe "contract_creation?/1" do
    test "returns true if contract creation transaction" do
      assert TransactionView.contract_creation?(build(:transaction, to_address: nil))
    end

    test "returns false if not contract" do
      refute TransactionView.contract_creation?(build(:transaction))
    end
  end

  describe "formatted_fee/2" do
    test "pending transaction with no Receipt" do
      {:ok, gas_price} = Wei.cast(3_000_000_000)

      transaction =
        build(
          :transaction,
          gas: Decimal.new(3_000_000),
          gas_price: gas_price,
          gas_used: nil
        )

      expected_value = "Max of 0.009 CELO"
      assert expected_value == TransactionView.formatted_fee(transaction, denomination: :ether)
    end

    test "with fee" do
      {:ok, gas_price} = Wei.cast(3_000_000_000)
      transaction = build(:transaction, gas_price: gas_price, gas_used: Decimal.from_float(1_034_234.0))

      expected_value = "0.003102702 CELO"
      assert expected_value == TransactionView.formatted_fee(transaction, denomination: :ether)
    end
  end

  describe "formatted_result/1" do
    test "without block" do
      transaction =
        :transaction
        |> insert()
        |> Repo.preload(:block)

      status = TransactionView.transaction_status(transaction)
      assert TransactionView.formatted_result(status) == "Pending"
    end

    test "with block without status (pre-Byzantium/Ethereum Class)" do
      block = insert(:block)

      transaction =
        :transaction
        |> insert()
        |> with_block(block, status: nil)

      status = TransactionView.transaction_status(transaction)
      assert TransactionView.formatted_result(status) == "(Awaiting internal transactions for status)"
    end

    test "with receipt with status :ok" do
      gas = 2

      transaction =
        :transaction
        |> insert(gas: gas)
        |> with_block(gas_used: gas - 1, status: :ok)

      status = TransactionView.transaction_status(transaction)
      assert TransactionView.formatted_result(status) == "Success"
    end

    test "with block with status :error without internal transactions indexed" do
      block = insert(:block)

      transaction =
        :transaction
        |> insert()
        |> with_block(block, status: :error)

      insert(:pending_block_operation, block_hash: block.hash, fetch_internal_transactions: true)

      status = TransactionView.transaction_status(transaction)
      assert TransactionView.formatted_result(status) == "Error: (Awaiting internal transactions for reason)"
    end

    test "with block with status :error with internal transactions indexed uses `error`" do
      transaction =
        :transaction
        |> insert()
        |> with_block(status: :error, error: "Out of Gas")

      status = TransactionView.transaction_status(transaction)
      assert TransactionView.formatted_result(status) == "Error: Out of Gas"
    end
  end

  test "gas/1 returns the gas as a string" do
    assert "2" == TransactionView.gas(build(:transaction, gas: 2))
  end

  test "hash/1 returns the hash as a string" do
    assert "test" == TransactionView.hash(build(:transaction, hash: "test"))
  end

  describe "qr_code/1" do
    test "it returns an encoded value" do
      transaction = build(:transaction)
      assert {:ok, _} = Base.decode64(TransactionView.qr_code(transaction))
    end
  end

  describe "to_address_hash/1" do
    test "returns contract address for created contract transaction" do
      contract = insert(:contract_address)
      transaction = insert(:transaction, to_address: nil, created_contract_address: contract)
      assert contract.hash == TransactionView.to_address_hash(transaction)
    end

    test "returns hash for transaction" do
      transaction =
        :transaction
        |> insert(to_address: build(:address), created_contract_address: nil)
        |> Repo.preload([:created_contract_address, :to_address])

      assert TransactionView.to_address_hash(transaction) == transaction.to_address_hash
    end
  end

  describe "current_tab_name/1" do
    test "generates the correct tab name" do
      token_transfers_path = "/page/0xSom3tH1ng/token-transfers/?additional_params=blah"
      internal_transactions_path = "/page/0xSom3tH1ng/internal-transactions/?additional_params=blah"
      logs_path = "/page/0xSom3tH1ng/logs/?additional_params=blah"

      assert TransactionView.current_tab_name(token_transfers_path) == "Token Transfers"
      assert TransactionView.current_tab_name(internal_transactions_path) == "Internal Transactions"
      assert TransactionView.current_tab_name(logs_path) == "Logs"
    end
  end

  describe "aggregate_token_transfers/1" do
    test "aggregates token transfers" do
      transaction =
        :transaction
        |> insert()
        |> with_block()

      token_transfer =
        insert(:token_transfer, transaction: transaction, amount: Decimal.new(1), block: transaction.block)

      result = TransactionView.aggregate_token_transfers([token_transfer, token_transfer, token_transfer])

      assert Enum.count(result.transfers) == 1
      assert List.first(result.transfers).amount == Decimal.new(3)
    end

    test "does not aggregate NFT tokens" do
      transaction =
        :transaction
        |> insert()
        |> with_block()

<<<<<<< HEAD
      token_transfer = insert(:token_transfer, transaction: transaction, amount: nil, block: transaction.block)
=======
      token = insert(:token)
>>>>>>> f9336020

      token_transfer1 = insert(:token_transfer, transaction: transaction, token: token, token_id: 1, amount: nil)
      token_transfer2 = insert(:token_transfer, transaction: transaction, token: token, token_id: 2, amount: nil)
      token_transfer3 = insert(:token_transfer, transaction: transaction, token: token, token_id: 3, amount: nil)

      result = TransactionView.aggregate_token_transfers([token_transfer1, token_transfer2, token_transfer3])

      assert Enum.count(result.transfers) == 3
      assert List.first(result.transfers).amount == nil
    end
  end
end<|MERGE_RESOLUTION|>--- conflicted
+++ resolved
@@ -275,11 +275,7 @@
         |> insert()
         |> with_block()
 
-<<<<<<< HEAD
-      token_transfer = insert(:token_transfer, transaction: transaction, amount: nil, block: transaction.block)
-=======
       token = insert(:token)
->>>>>>> f9336020
 
       token_transfer1 = insert(:token_transfer, transaction: transaction, token: token, token_id: 1, amount: nil)
       token_transfer2 = insert(:token_transfer, transaction: transaction, token: token, token_id: 2, amount: nil)
