--- conflicted
+++ resolved
@@ -8,8 +8,7 @@
   describe "GET index/3" do
     test "load token transfers", %{conn: conn} do
       transaction = insert(:transaction)
-      block = insert(:block)
-      token_transfer = insert(:token_transfer, transaction: transaction, block: block)
+      token_transfer = insert(:token_transfer, transaction: transaction)
 
       conn = get(conn, transaction_token_transfer_path(BlockScoutWeb.Endpoint, :index, transaction.hash))
 
@@ -47,20 +46,11 @@
     end
 
     test "includes token transfers for the transaction", %{conn: conn} do
-<<<<<<< HEAD
-      transaction = insert(:transaction)
-      block = insert(:block)
-
-      insert(:token_transfer, transaction: transaction, block: block)
-
-      insert(:token_transfer, transaction: transaction, block: block)
-=======
       transaction = insert(:transaction) |> with_block()
 
       insert(:token_transfer, transaction: transaction, block: transaction.block, block_number: transaction.block_number)
 
       insert(:token_transfer, transaction: transaction, block: transaction.block, block_number: transaction.block_number)
->>>>>>> 813d42a0
 
       path = transaction_token_transfer_path(BlockScoutWeb.Endpoint, :index, transaction.hash)
 
@@ -87,15 +77,10 @@
         |> insert()
         |> with_block()
 
-      insert(:token_transfer, transaction: transaction, block_number: 1000, log_index: 1, block: transaction.block)
+      insert(:token_transfer, transaction: transaction, block_number: 1000, log_index: 1)
 
       Enum.each(2..5, fn item ->
-        insert(:token_transfer,
-          transaction: transaction,
-          block_number: item + 1001,
-          log_index: item + 1,
-          block: transaction.block
-        )
+        insert(:token_transfer, transaction: transaction, block_number: item + 1001, log_index: item + 1)
       end)
 
       conn =
@@ -120,7 +105,6 @@
       |> Enum.map(fn log_index ->
         insert(
           :token_transfer,
-          block: transaction.block,
           transaction: transaction,
           log_index: log_index,
           block: transaction.block,
@@ -147,14 +131,9 @@
         insert(
           :token_transfer,
           transaction: transaction,
-<<<<<<< HEAD
-          block: transaction.block,
-          log_index: log_index
-=======
           log_index: log_index,
           block_number: transaction.block_number,
           block: transaction.block
->>>>>>> 813d42a0
         )
       end)
 
