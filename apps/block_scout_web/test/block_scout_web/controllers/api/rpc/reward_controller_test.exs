--- conflicted
+++ resolved
@@ -3,10 +3,6 @@
 
   import Explorer.Factory
 
-<<<<<<< HEAD
-  alias Explorer.SetupValidatorAndGroupRewardsTest
-=======
->>>>>>> e403049f
   alias Explorer.Chain.{Address, Block}
 
   describe "getvoterrewardsforgroup" do
@@ -285,11 +281,7 @@
             "group" => to_string(group_hash)
           }
         ],
-<<<<<<< HEAD
-        "totalRewardCelo" => "100",
-=======
         "totalRewardCelo" => "80",
->>>>>>> e403049f
         "from" => "2022-01-03 00:00:00.000000Z",
         "to" => "2022-01-06 00:00:00.000000Z"
       }
@@ -390,8 +382,6 @@
       assert :ok = ExJsonSchema.Validator.validate(schema, response)
     end
 
-<<<<<<< HEAD
-=======
     test "with valid validator address", %{conn: conn} do
       %Address{hash: validator_1_hash} = insert(:address)
       %Address{hash: validator_2_hash} = insert(:address)
@@ -455,7 +445,6 @@
       assert :ok = ExJsonSchema.Validator.validate(schema, response)
     end
 
->>>>>>> e403049f
     test "with valid validator address list", %{conn: conn} do
       %Address{hash: validator_1_hash} = insert(:address)
       %Address{hash: validator_2_hash} = insert(:address)
