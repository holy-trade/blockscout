--- conflicted
+++ resolved
@@ -414,8 +414,8 @@
           block_number: 222,
           first_topic: "first topic",
           second_topic: "second topic",
-          block: block,
-          block_number: block.number
+          #block: block,
+          #block_number: block.number
         )
       end)
 
@@ -492,11 +492,8 @@
           first_topic: "first topic",
           second_topic: "second topic",
           block: block,
-<<<<<<< HEAD
-          block_number: 123
-=======
           block_number: block.number
->>>>>>> 813d42a0
+          #block_number: 123
         )
 
       params = %{
