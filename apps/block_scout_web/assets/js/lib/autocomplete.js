--- conflicted
+++ resolved
@@ -54,11 +54,7 @@
       (record.block_hash && record.block_hash.toLowerCase().includes(query.toLowerCase()))
   )
   ) {
-<<<<<<< HEAD
-    var searchResult = '<div>'
-=======
     let searchResult = '<div>'
->>>>>>> b5bae303
     searchResult += `<div>${record.address_hash || record.tx_hash || record.block_hash}</div>`
 
     if (record.type === 'label') {
@@ -80,11 +76,7 @@
       searchResult += '</div>'
     }
     searchResult += '</div>'
-<<<<<<< HEAD
-    var re = new RegExp(query, 'ig')
-=======
     const re = new RegExp(query, 'ig')
->>>>>>> b5bae303
     searchResult = searchResult.replace(re, '<mark class=\'autoComplete_highlight\'>$&</mark>')
     return searchResult
   }
