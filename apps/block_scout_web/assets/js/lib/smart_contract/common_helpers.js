--- conflicted
+++ resolved
@@ -43,11 +43,7 @@
         const sanitizedInputValueElements = inputValueElements.map(elementValue => {
           const elementInputType = inputType.split('[')[0]
 
-<<<<<<< HEAD
-          var sanitizedElementValue = replaceDoubleQuotes(elementValue, elementInputType)
-=======
           let sanitizedElementValue = replaceDoubleQuotes(elementValue, elementInputType)
->>>>>>> b5bae303
           sanitizedElementValue = replaceSpaces(sanitizedElementValue, elementInputType)
 
           if (isBoolInputType(elementInputType)) {
@@ -82,19 +78,6 @@
 
 export const formatTitleAndError = (error) => {
   let { message } = error
-<<<<<<< HEAD
-  var title = message && message.split('Error: ').length > 1 ? message.split('Error: ')[1] : message
-  title = title && title.split('{').length > 1 ? title.split('{')[0].replace(':', '') : title
-  try {
-    message = message && message.indexOf('{') >= 0 ? JSON.parse(message && message.slice(message.indexOf('{'))).error : ''
-  } catch (exception) {
-    message = ''
-  }
-  return { title: title, message: message }
-}
-
-export const getCurrentAccount = () => {
-=======
   let title = message && message.split('Error: ').length > 1 ? message.split('Error: ')[1] : message
   title = title && title.split('{').length > 1 ? title.split('{')[0].replace(':', '') : title
   let txHash = ''
@@ -145,7 +128,6 @@
 }
 
 export const getCurrentAccountFromMMPromise = () => {
->>>>>>> b5bae303
   return new Promise((resolve, reject) => {
     window.ethereum.request({ method: 'eth_accounts' })
       .then(accounts => {
