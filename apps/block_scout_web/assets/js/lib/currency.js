import $ from 'jquery'
import numeral from 'numeral'
import { BigNumber } from 'bignumber.js'

export function formatUsdValue (value) {
  return `${formatCurrencyValue(value)} USD`
}

export function formatCGValue (value) {
  return `${formatCurrencyValue(value, '')} CELO`
}

function formatTokenUsdValue (value) {
  return formatCurrencyValue(value, '@')
}

function formatCurrencyValue (value, symbol) {
<<<<<<< HEAD
  symbol = symbol === undefined ? '$' : symbol
=======
  symbol = symbol || '$'
  if (isNaN(value) || value === '0') return 'N/A'
>>>>>>> d802e674
  if (value === 0) return `${symbol}0.000000`
  if (value < 0.000001) return `${window.localized['Less than']} ${symbol}0.000001`
  if (value < 10) return `${symbol}${numeral(value).format('0.000')}`
  if (value < 100000) return `${symbol}${numeral(value).format('0,0.00')}`
  if (value > 1000000000000) return `${symbol}${numeral(value).format('0.000e+0')}`
  return `${symbol}${numeral(value).format('0,0')}`
}

function weiToEther (wei) {
  return new BigNumber(wei).dividedBy('1000000000000000000').toNumber()
}

function etherToUSD (ether, usdExchangeRate) {
  return new BigNumber(ether).multipliedBy(usdExchangeRate).toNumber()
}

export function formatAllUsdValues (root) {
  root = root || $(':root')

  root.find('[data-usd-value]').each((i, el) => {
    el.innerHTML = formatUsdValue(el.dataset.usdValue)
  })
  root.find('[data-cg-value]').each((i, el) => {
    el.innerHTML = formatCGValue(el.dataset.usdValue)
  })
  root.find('[data-token-usd-value]').each((i, el) => {
    el.innerHTML = formatTokenUsdValue(el.dataset.tokenUsdValue)
  })

  return root
}
formatAllUsdValues()

function tryUpdateCalculatedUsdValues (el, usdExchangeRate = el.dataset.usdExchangeRate) {
  // eslint-disable-next-line no-prototype-builtins
  if (!el.dataset.hasOwnProperty('weiValue')) return
  const ether = weiToEther(el.dataset.weiValue)
  const usd = etherToUSD(ether, usdExchangeRate)
  const formattedUsd = formatUsdValue(usd)
  if (formattedUsd !== el.innerHTML) el.innerHTML = formattedUsd
}

function tryUpdateUnitPriceValues (el, usdUnitPrice = el.dataset.usdUnitPrice) {
  const formattedValue = formatCurrencyValue(usdUnitPrice)
  if (formattedValue !== el.innerHTML) el.innerHTML = formattedValue
}

export function updateAllCalculatedUsdValues (usdExchangeRate) {
  $('[data-usd-exchange-rate]').each((i, el) => tryUpdateCalculatedUsdValues(el, usdExchangeRate))
  $('[data-usd-unit-price]').each((i, el) => tryUpdateUnitPriceValues(el, usdExchangeRate))
}
updateAllCalculatedUsdValues()<|MERGE_RESOLUTION|>--- conflicted
+++ resolved
@@ -15,12 +15,8 @@
 }
 
 function formatCurrencyValue (value, symbol) {
-<<<<<<< HEAD
-  symbol = symbol === undefined ? '$' : symbol
-=======
   symbol = symbol || '$'
   if (isNaN(value) || value === '0') return 'N/A'
->>>>>>> d802e674
   if (value === 0) return `${symbol}0.000000`
   if (value < 0.000001) return `${window.localized['Less than']} ${symbol}0.000001`
   if (value < 10) return `${symbol}${numeral(value).format('0.000')}`
