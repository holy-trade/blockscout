$btn-no-border-bg: #fff !default;
$btn-no-border-color: $primary !default;

.btn-no-border {
  @include btn-line($btn-no-border-bg, $btn-no-border-color);

  border-color: $btn-no-border-bg;

  &:hover {
    border-color: $btn-no-border-color;
  }
}

<<<<<<< HEAD
.btn-no-border-link-to-tems {
  background-color: rgba($primary, 0.1) !important;
  border-color: #00000000 !important;
=======
.btn-no-border-transactions {
  background-color: rgba($primary, 0.1) !important;
  border-color: $btn-no-border-bg;
>>>>>>> a9037ce0
  align-items: center;
  border-radius: 2px;
  display: flex;
  font-size: 12px;
  position: relative;
  user-select: none;
  text-align: center;
  white-space: nowrap;
  color: $primary !important;

  &:hover {
    border-color: #f5f6fa;
  }
}<|MERGE_RESOLUTION|>--- conflicted
+++ resolved
@@ -11,15 +11,9 @@
   }
 }
 
-<<<<<<< HEAD
-.btn-no-border-link-to-tems {
-  background-color: rgba($primary, 0.1) !important;
-  border-color: #00000000 !important;
-=======
 .btn-no-border-transactions {
   background-color: rgba($primary, 0.1) !important;
   border-color: $btn-no-border-bg;
->>>>>>> a9037ce0
   align-items: center;
   border-radius: 2px;
   display: flex;
