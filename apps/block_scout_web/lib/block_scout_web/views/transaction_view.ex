defmodule BlockScoutWeb.TransactionView do
  use BlockScoutWeb, :view

  alias BlockScoutWeb.{AccessHelpers, AddressView, BlockView, TabHelpers}
  alias BlockScoutWeb.Cldr.Number
  alias Explorer.{Chain, CustomContractsHelpers, Repo}
  alias Explorer.Chain.Block.Reward
  alias Explorer.Chain.{Address, Block, InternalTransaction, Transaction, Wei}
  alias Explorer.Counters.AverageBlockTime
  alias Explorer.ExchangeRates.Token
  alias Timex.Duration

  import BlockScoutWeb.Gettext
  import BlockScoutWeb.AddressView, only: [from_address_hash: 1, short_token_id: 2]
  import BlockScoutWeb.Tokens.Helpers

  @tabs ["token-transfers", "internal-transactions", "logs", "raw-trace"]

  @token_burning_title "Token Burning"
  @token_minting_title "Token Minting"
  @token_transfer_title "Token Transfer"
  @token_creation_title "Token Creation"

  @token_burning_type :token_burning
  @token_minting_type :token_minting
  @token_creation_type :token_spawning
  @token_transfer_type :token_transfer

  defguardp is_transaction_type(mod) when mod in [InternalTransaction, Transaction]

  defdelegate formatted_timestamp(block), to: BlockView

  def block_number(%Transaction{block_number: nil}), do: gettext("Block Pending")
  def block_number(%Transaction{block: block}), do: [view_module: BlockView, partial: "_link.html", block: block]
  def block_number(%Reward{block: block}), do: [view_module: BlockView, partial: "_link.html", block: block]

  def block_timestamp(%Transaction{block_number: nil, inserted_at: time}), do: time
  def block_timestamp(%Transaction{block: %Block{timestamp: time}}), do: time
  def block_timestamp(%Reward{block: %Block{timestamp: time}}), do: time

  def value_transfer?(%Transaction{input: %{bytes: bytes}}) when bytes in [<<>>, nil] do
    true
  end

  def value_transfer?(_), do: false

  def token_transfer_type(transaction) do
    transaction_with_transfers = Repo.preload(transaction, token_transfers: :token)

    token_transfers_filtered_by_block_hash =
      transaction_with_transfers
      |> Map.get(:token_transfers, [])
      |> Enum.filter(fn token_transfer ->
        token_transfer.block_hash == transaction.block_hash
      end)

    transaction_with_transfers_filtered =
      Map.put(transaction_with_transfers, :token_transfers, token_transfers_filtered_by_block_hash)

    type = Chain.transaction_token_transfer_type(transaction)
    if type, do: {type, transaction_with_transfers_filtered}, else: {nil, transaction_with_transfers_filtered}
  end

  def aggregate_token_transfers(token_transfers) do
    %{
      transfers: {ft_transfers, nft_transfers},
      mintings: {ft_mintings, nft_mintings},
      burnings: {ft_burnings, nft_burnings},
      creations: {ft_creations, nft_creations}
    } =
      token_transfers
      |> Enum.reduce(
        %{
          transfers: {[], []},
          mintings: {[], []},
          burnings: {[], []},
          creations: {[], []}
        },
        fn token_transfer, acc ->
          token_transfer_type = Chain.get_token_transfer_type(token_transfer)

          case token_transfer_type do
            :token_transfer ->
              transfers = aggregate_reducer(token_transfer, acc.transfers)

              %{
                transfers: transfers,
                mintings: acc.mintings,
                burnings: acc.burnings,
                creations: acc.creations
              }

            :token_burning ->
              burnings = aggregate_reducer(token_transfer, acc.burnings)

              %{
                transfers: acc.transfers,
                mintings: acc.mintings,
                burnings: burnings,
                creations: acc.creations
              }

            :token_minting ->
              mintings = aggregate_reducer(token_transfer, acc.mintings)

              %{
                transfers: acc.transfers,
                mintings: mintings,
                burnings: acc.burnings,
                creations: acc.creations
              }

            :token_spawning ->
              creations = aggregate_reducer(token_transfer, acc.creations)

              %{
                transfers: acc.transfers,
                mintings: acc.mintings,
                burnings: acc.burnings,
                creations: creations
              }
          end
        end
      )

    transfers = ft_transfers ++ nft_transfers

    mintings = ft_mintings ++ nft_mintings

    burnings = ft_burnings ++ nft_burnings

    creations = ft_creations ++ nft_creations

    %{transfers: transfers, mintings: mintings, burnings: burnings, creations: creations}
  end

  defp aggregate_reducer(%{amount: amount, amounts: amounts} = token_transfer, {acc1, acc2})
       when is_nil(amount) and is_nil(amounts) do
    new_entry = %{
      token: token_transfer.token,
      amount: nil,
      amounts: [],
      token_id: token_transfer.token_id,
      token_ids: [],
      to_address_hash: token_transfer.to_address_hash,
      from_address_hash: token_transfer.from_address_hash
    }

    {acc1, [new_entry | acc2]}
  end

  defp aggregate_reducer(%{amount: amount, amounts: amounts} = token_transfer, {acc1, acc2})
       when is_nil(amount) and not is_nil(amounts) do
    new_entry = %{
      token: token_transfer.token,
      amount: nil,
      amounts: amounts,
      token_id: nil,
      token_ids: token_transfer.token_ids,
      to_address_hash: token_transfer.to_address_hash,
      from_address_hash: token_transfer.from_address_hash
    }

    {acc1, [new_entry | acc2]}
  end

  defp aggregate_reducer(token_transfer, {acc1, acc2}) do
    new_entry = %{
      token: token_transfer.token,
      amount: token_transfer.amount,
      amounts: [],
      token_id: token_transfer.token_id,
      token_ids: [],
      to_address_hash: token_transfer.to_address_hash,
      from_address_hash: token_transfer.from_address_hash
    }

    existing_entry =
      acc1
      |> Enum.find(fn entry ->
        entry.to_address_hash == token_transfer.to_address_hash &&
          entry.from_address_hash == token_transfer.from_address_hash &&
          entry.token == token_transfer.token
      end)

    new_acc1 =
      if existing_entry do
        acc1
        |> Enum.map(fn entry ->
          if entry.to_address_hash == token_transfer.to_address_hash &&
               entry.from_address_hash == token_transfer.from_address_hash &&
               entry.token == token_transfer.token do
            updated_entry = %{
              entry
              | amount: Decimal.add(new_entry.amount, entry.amount)
            }

            updated_entry
          else
            entry
          end
        end)
      else
        [new_entry | acc1]
      end

    {new_acc1, acc2}
  end

  def token_type_name(type) do
    case type do
      :erc20 -> gettext("ERC-20 ")
      :erc721 -> gettext("ERC-721 ")
      :erc1155 -> gettext("ERC-1155 ")
      _ -> ""
    end
  end

  def processing_time_duration(%Transaction{block: nil}) do
    :pending
  end

  def processing_time_duration(%Transaction{earliest_processing_start: nil}) do
    avg_time = AverageBlockTime.average_block_time()

    if avg_time == {:error, :disabled} do
      :unknown
    else
      avg_time_in_secs =
        avg_time
        |> Duration.to_seconds()

      {:ok, "<= #{avg_time_in_secs} seconds"}
    end
  end

  def processing_time_duration(%Transaction{
        block: %Block{timestamp: end_time},
        earliest_processing_start: earliest_processing_start,
        inserted_at: inserted_at
      }) do
    with {:ok, long_interval} <- humanized_diff(earliest_processing_start, end_time),
         {:ok, short_interval} <- humanized_diff(inserted_at, end_time) do
      {:ok, merge_intervals(short_interval, long_interval)}
    else
      _ ->
        :ignore
    end
  end

  defp merge_intervals(short, long) when short == long, do: short

  defp merge_intervals(short, long) do
    [short_time, short_unit] = String.split(short, " ")
    [long_time, long_unit] = String.split(long, " ")

    if short_unit == long_unit do
      short_time <> "-" <> long_time <> " " <> short_unit
    else
      short <> " - " <> long
    end
  end

  defp humanized_diff(left, right) do
    left
    |> Timex.diff(right, :milliseconds)
    |> Duration.from_milliseconds()
    |> Timex.format_duration(Explorer.Counters.AverageBlockTimeDurationFormat)
    |> case do
      {:error, _} = error -> error
      duration -> {:ok, duration}
    end
  end

  def confirmations(%Transaction{block: block}, named_arguments) when is_list(named_arguments) do
    case block do
      %Block{consensus: true} ->
        {:ok, confirmations} = Chain.confirmations(block, named_arguments)
        BlockScoutWeb.Cldr.Number.to_string!(confirmations, format: "#,###")

      _ ->
        0
    end
  end

  def confirmations_ds_name(blocks_amount_str) do
    case Integer.parse(blocks_amount_str) do
      {blocks_amount, ""} ->
        if rem(blocks_amount, 10) == 1 do
          "block"
        else
          "blocks"
        end

      _ ->
        ""
    end
  end

  def contract_creation?(%Transaction{to_address: nil}), do: true

  def contract_creation?(_), do: false

  def fee(%Transaction{} = transaction) do
    {_, value} = Chain.fee(transaction, :wei)
    value
  end

  def format_gas_limit(gas) do
    Number.to_string!(gas)
  end

  def formatted_fee(%Transaction{} = transaction, opts) do
    transaction
    |> Chain.fee(:wei)
    |> fee_to_denomination(opts)
    |> case do
      {:actual, value} -> value
      {:maximum, value} -> "#{gettext("Max of")} #{value}"
    end
  end

  def transaction_status(transaction) do
    Chain.transaction_to_status(transaction)
  end

  def transaction_revert_reason(transaction) do
    transaction |> Chain.transaction_to_revert_reason() |> decoded_revert_reason(transaction)
  end

  def get_pure_transaction_revert_reason(nil), do: nil

  def get_pure_transaction_revert_reason(transaction), do: Chain.transaction_to_revert_reason(transaction)

  def empty_exchange_rate?(exchange_rate) do
    Token.null?(exchange_rate)
  end

  def formatted_status(status) do
    case status do
      :pending -> gettext("Unconfirmed")
      _ -> gettext("Confirmed")
    end
  end

  def formatted_result(status) do
    case status do
      :pending -> gettext("Pending")
      :awaiting_internal_transactions -> gettext("(Awaiting internal transactions for status)")
      :success -> gettext("Success")
      {:error, :awaiting_internal_transactions} -> gettext("Error: (Awaiting internal transactions for reason)")
      # The pool of possible error reasons is unknown or even if it is enumerable, so we can't translate them
      {:error, reason} when is_binary(reason) -> gettext("Error: %{reason}", reason: reason)
    end
  end

  def from_or_to_address?(_token_transfer, nil), do: false

  def from_or_to_address?(%{from_address_hash: from_hash, to_address_hash: to_hash}, %Address{hash: hash}) do
    from_hash == hash || to_hash == hash
  end

  def gas(%type{gas: gas}) when is_transaction_type(type) do
    BlockScoutWeb.Cldr.Number.to_string!(gas)
  end

  def skip_decoding?(transaction) do
    contract_creation?(transaction) || value_transfer?(transaction)
  end

  def decoded_input_data(transaction) do
    Transaction.decoded_input_data(transaction)
  end

  def decoded_revert_reason(revert_reason, transaction) do
    Transaction.decoded_revert_reason(transaction, revert_reason)
  end

  @doc """
  Converts a transaction's gas price to a displayable value.
  """
  def gas_price(%Transaction{gas_price: gas_price}, unit) when unit in ~w(wei gwei ether)a do
    format_wei_value(gas_price, unit)
  end

  def gas_used(%Transaction{gas_used: nil}), do: gettext("Pending")

  def gas_used(%Transaction{gas_used: gas_used}) do
    Number.to_string!(gas_used)
  end

  def gas_used_perc(%Transaction{gas_used: nil}), do: nil

  def gas_used_perc(%Transaction{gas_used: gas_used, gas: gas}) do
    if Decimal.cmp(gas, 0) == :gt do
      gas_used
      |> Decimal.div(gas)
      |> Decimal.mult(100)
      |> Decimal.round(2)
      |> Number.to_string!()
    else
      nil
    end
  end

  def hash(%Transaction{hash: hash}) do
    to_string(hash)
  end

  def involves_contract?(%Transaction{from_address: from_address, to_address: to_address}) do
    AddressView.contract?(from_address) || AddressView.contract?(to_address)
  end

  def involves_token_transfers?(%Transaction{token_transfers: []}), do: false
  def involves_token_transfers?(%Transaction{token_transfers: transfers}) when is_list(transfers), do: true
  def involves_token_transfers?(_), do: false

  def qr_code(%Transaction{hash: hash}) do
    hash
    |> to_string()
    |> QRCode.to_png()
    |> Base.encode64()
  end

  def status_class(transaction) do
    case Chain.transaction_to_status(transaction) do
      :pending -> "tile-status--pending"
      :awaiting_internal_transactions -> "tile-status--awaiting-internal-transactions"
      :success -> "tile-status--success"
      {:error, :awaiting_internal_transactions} -> "tile-status--error--awaiting-internal-transactions"
      {:error, reason} when is_binary(reason) -> "tile-status--error--reason"
    end
  end

  # This is the address to be shown in the to field
  def to_address_hash(%Transaction{to_address_hash: nil, created_contract_address_hash: address_hash}),
    do: address_hash

  def to_address_hash(%Transaction{to_address_hash: address_hash}), do: address_hash

  def transaction_display_type(%Transaction{} = transaction) do
    cond do
      involves_token_transfers?(transaction) ->
        token_transfer_type = get_transaction_type_from_token_transfers(transaction.token_transfers)

        case token_transfer_type do
          @token_minting_type -> gettext(@token_minting_title)
          @token_burning_type -> gettext(@token_burning_title)
          @token_creation_type -> gettext(@token_creation_title)
          @token_transfer_type -> gettext(@token_transfer_title)
        end

      contract_creation?(transaction) ->
        gettext("Contract Creation")

      involves_contract?(transaction) ->
        gettext("Contract Call")

      true ->
        gettext("Transaction")
    end
  end

  def type_suffix(%Transaction{} = transaction) do
    cond do
      involves_token_transfers?(transaction) -> "token-transfer"
      contract_creation?(transaction) -> "contract-creation"
      involves_contract?(transaction) -> "contract-call"
      true -> "transaction"
    end
  end

  @doc """
  Converts a transaction's Wei value to Ether and returns a formatted display value.

  ## Options

  * `:include_label` - Boolean. Defaults to true. Flag for displaying unit with value.
  """
  def value(%mod{value: value}, opts \\ []) when is_transaction_type(mod) do
    include_label? = Keyword.get(opts, :include_label, true)
    format_wei_value(value, :ether, include_unit_label: include_label?)
  end

  def format_wei_value(value) do
    format_wei_value(value, :ether, include_unit_label: false)
  end

  defp fee_to_denomination({fee_type, fee}, opts) do
    denomination = Keyword.get(opts, :denomination)
    include_label? = Keyword.get(opts, :include_label, true)
    currency = Keyword.get(opts, :currency)

    {fee_type,
     format_wei_value(Wei.from(fee, :wei), denomination, include_unit_label: include_label?, currency: currency)}
  end

  def get_fee_token_name(transaction) do
    token = Transaction.get_fee_token_name(transaction)

    case token do
      {:ok, address} -> address
      {:error, :not_found} -> %{name: "", symbol: "#{gettext("CELO")}"}
    end
  end

  @doc """
  Get the current tab name/title from the request path and possible tab names.

  The tabs on mobile are represented by a dropdown list, which has a title. This title is the currently selected tab name. This function returns that name, properly gettext'ed.

  The list of possible tab names for this page is represented by the attribute @tab.

  Raises an error if there is no match, so a developer of a new tab must include it in the list.

  """
  def current_tab_name(request_path) do
    @tabs
    |> Enum.filter(&TabHelpers.tab_active?(&1, request_path))
    |> tab_name()
  end

  defp tab_name(["token-transfers"]), do: gettext("Token Transfers")
  defp tab_name(["internal-transactions"]), do: gettext("Internal Transactions")
  defp tab_name(["logs"]), do: gettext("Logs")
  defp tab_name(["raw-trace"]), do: gettext("Raw Trace")

  defp get_transaction_type_from_token_transfers(token_transfers) do
    token_transfers_types =
      token_transfers
      |> Enum.map(fn token_transfer ->
        Chain.get_token_transfer_type(token_transfer)
      end)

    burnings_count =
      Enum.count(token_transfers_types, fn token_transfers_type -> token_transfers_type == @token_burning_type end)

    mintings_count =
      Enum.count(token_transfers_types, fn token_transfers_type -> token_transfers_type == @token_minting_type end)

    creations_count =
      Enum.count(token_transfers_types, fn token_transfers_type -> token_transfers_type == @token_creation_type end)

    cond do
      Enum.count(token_transfers_types) == burnings_count -> @token_burning_type
      Enum.count(token_transfers_types) == mintings_count -> @token_minting_type
      Enum.count(token_transfers_types) == creations_count -> @token_creation_type
      true -> @token_transfer_type
    end
  end

  defp show_tenderly_link? do
    System.get_env("SHOW_TENDERLY_LINK") == "true"
  end

  defp tenderly_chain_path do
    System.get_env("TENDERLY_CHAIN_PATH") || "/"
  end

  def get_max_length do
    string_value = Application.get_env(:block_scout_web, :max_length_to_show_string_without_trimming)

    case Integer.parse(string_value) do
      {integer, ""} -> integer
      _ -> 0
    end
  end

  def trim(length, string) do
    %{show: String.slice(string, 0..length), hide: String.slice(string, (length + 1)..String.length(string))}
  end

  defp template_to_string(template) when is_list(template) do
    template_to_string(Enum.at(template, 1))
  end

  defp template_to_string(template) when is_tuple(template) do
    safe_to_string(template)
  end
<<<<<<< HEAD
=======

  # Function decodes revert reason of the transaction
  @spec decoded_revert_reason(%Transaction{} | nil) :: binary() | nil
  def decoded_revert_reason(transaction) do
    revert_reason = get_pure_transaction_revert_reason(transaction)

    case revert_reason do
      "0x" <> hex_part ->
        proccess_hex_revert_reason(hex_part)

      hex_part ->
        proccess_hex_revert_reason(hex_part)
    end
  end

  # Function converts hex revert reason to the binary
  @spec proccess_hex_revert_reason(nil) :: nil
  defp proccess_hex_revert_reason(nil), do: nil

  @spec proccess_hex_revert_reason(binary()) :: binary()
  defp proccess_hex_revert_reason(hex_revert_reason) do
    case Integer.parse(hex_revert_reason, 16) do
      {number, ""} ->
        :binary.encode_unsigned(number)

      _ ->
        hex_revert_reason
    end
  end
>>>>>>> b5bae303
end<|MERGE_RESOLUTION|>--- conflicted
+++ resolved
@@ -577,8 +577,6 @@
   defp template_to_string(template) when is_tuple(template) do
     safe_to_string(template)
   end
-<<<<<<< HEAD
-=======
 
   # Function decodes revert reason of the transaction
   @spec decoded_revert_reason(%Transaction{} | nil) :: binary() | nil
@@ -608,5 +606,4 @@
         hex_revert_reason
     end
   end
->>>>>>> b5bae303
 end