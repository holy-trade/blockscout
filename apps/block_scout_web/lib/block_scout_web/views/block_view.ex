--- conflicted
+++ resolved
@@ -26,14 +26,10 @@
 
   def block_type(%Block{consensus: false, nephews: []}), do: "Fetching"
   def block_type(%Block{consensus: false}), do: "Uncle"
-<<<<<<< HEAD
-  def block_type(%Block{number: number}) when rem(number, 17280) == 0, do: "Epoch Block ##{div(number, 17280)}"
-=======
 
   def block_type(%Block{number: number}) when rem(number, 17280) == 0,
     do: "Epoch Block ##{EpochUtil.epoch_by_block_number(number)}"
 
->>>>>>> 3902df54
   def block_type(_block), do: "Block"
 
   def block_miner(block) do
