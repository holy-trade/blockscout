defmodule BlockScoutWeb.SmartContractView do
  use BlockScoutWeb, :view

  alias Explorer.Chain
  alias Explorer.Chain.Hash.Address

  def queryable?(inputs) when not is_nil(inputs), do: Enum.any?(inputs)

  def queryable?(inputs) when is_nil(inputs), do: false

  def writable?(function) when not is_nil(function),
    do:
      !constructor?(function) && !event?(function) &&
        (payable?(function) || nonpayable?(function))

  def writable?(function) when is_nil(function), do: false

  def outputs?(outputs) when not is_nil(outputs), do: Enum.any?(outputs)

  def outputs?(outputs) when is_nil(outputs), do: false

  defp event?(function), do: function["type"] == "event"

  defp constructor?(function), do: function["type"] == "constructor"

  def payable?(function), do: function["stateMutability"] == "payable" || function["payable"]

  def nonpayable?(function) do
    if function["type"] do
      function["stateMutability"] == "nonpayable" ||
        (!function["payable"] && !function["constant"] && !function["stateMutability"])
    else
      false
    end
  end

  def address?(type), do: type in ["address", "address payable"]
  def int?(type), do: String.contains?(type, "int") && !String.contains?(type, "[")

  def named_argument?(%{"name" => ""}), do: false
  def named_argument?(%{"name" => nil}), do: false
  def named_argument?(%{"name" => _}), do: true
  def named_argument?(_), do: false

<<<<<<< HEAD
  def values(addresses, type) when is_list(addresses) and type == "address[]" do
    addresses
    |> Enum.map(&values(&1, "address"))
    |> Enum.join(", ")
  rescue
    _ ->
      ""
=======
  def values_with_type(value, type, components \\ nil)

  def values_with_type(value, type, components) when is_list(value) do
    cond do
      String.starts_with?(type, "tuple") ->
        tuple_types =
          type
          |> String.slice(0..-3)
          |> supplement_type_with_components(components)

        values =
          value
          |> tuple_array_to_array(tuple_types)
          |> Enum.join(", ")

        render_array_type_value(type, values)

      String.starts_with?(type, "address") ->
        values =
          value
          |> Enum.map(&binary_to_utf_string(&1))
          |> Enum.join(", ")

        render_array_type_value(type, values)

      String.starts_with?(type, "bytes") ->
        values =
          value
          |> Enum.map(&binary_to_utf_string(&1))
          |> Enum.join(", ")

        render_array_type_value(type, values)

      true ->
        values =
          value
          |> Enum.join(", ")

        render_array_type_value(type, values)
    end
>>>>>>> f2f26658
  end

  def values_with_type(value, type, _components) when is_tuple(value) do
    values =
      value
      |> tuple_to_array(type)
      |> Enum.join(", ")

    render_type_value(type, values)
  end

  def values_with_type(value, type, _components) when type in [:address, "address", "address payable"] do
    {:ok, address} = Address.cast(value)
    render_type_value("address", to_string(address))
  end

  def values_with_type(value, "string", _components), do: render_type_value("string", value)

  def values_with_type(value, :string, _components), do: render_type_value("string", value)

  def values_with_type(value, :bytes, _components), do: render_type_value("bytes", value)

  def values_with_type(value, "bool", _components), do: render_type_value("bool", to_string(value))

  def values_with_type(value, :bool, _components), do: render_type_value("bool", to_string(value))

  def values_with_type(value, type, _components) do
    render_type_value(type, binary_to_utf_string(value))
  end

  def values_only(value, type, components) when is_list(value) do
    cond do
      String.starts_with?(type, "tuple") ->
        tuple_types =
          type
          |> String.slice(0..-3)
          |> supplement_type_with_components(components)

        values =
          value
          |> tuple_array_to_array(tuple_types)
          |> Enum.join(", ")

        render_array_value(values)

      String.starts_with?(type, "address") ->
        values =
          value
          |> Enum.map(&binary_to_utf_string(&1))
          |> Enum.join(", ")

        render_array_value(values)

      String.starts_with?(type, "bytes") ->
        values =
          value
          |> Enum.map(&binary_to_utf_string(&1))
          |> Enum.join(", ")

        render_array_value(values)

      true ->
        values =
          value
          |> Enum.join(", ")

        render_array_value(values)
    end
  end

  def values_only(value, type, _components) when is_tuple(value) do
    values =
      value
      |> tuple_to_array(type)
      |> Enum.join(", ")

    values
  end

  def values_only(value, type, _components) when type in [:address, "address", "address payable"] do
    {:ok, address} = Address.cast(value)
    to_string(address)
  end

  def values_only(value, "string", _components), do: value

  def values_only(value, :string, _components), do: value

  def values_only(value, :bytes, _components), do: value

  def values_only(value, "bool", _components), do: to_string(value)

  def values_only(value, :bool, _components), do: to_string(value)

  def values_only(value, _type, _components) do
    binary_to_utf_string(value)
  end

  defp tuple_array_to_array(value, type) do
    value
    |> Enum.map(fn item ->
      tuple_to_array(item, type)
    end)
  end

  defp tuple_to_array(value, type) do
    types_string =
      type
      |> String.slice(6..-2)

    types =
      if String.trim(types_string) == "" do
        []
      else
        types_string
        |> String.split(",")
      end

    {tuple_types, _} =
      types
      |> Enum.reduce({[], nil}, fn val, acc ->
        {arr, to_merge} = acc

        if to_merge do
          if count_string_symbols(val)["]"] > count_string_symbols(val)["["] do
            updated_arr = update_last_list_item(arr, val)
            {updated_arr, !to_merge}
          else
            updated_arr = update_last_list_item(arr, val)
            {updated_arr, to_merge}
          end
        else
          if count_string_symbols(val)["["] > count_string_symbols(val)["]"] do
            # credo:disable-for-next-line
            {arr ++ [val], !to_merge}
          else
            # credo:disable-for-next-line
            {arr ++ [val], to_merge}
          end
        end
      end)

    values_list =
      value
      |> Tuple.to_list()

    values_types_list = Enum.zip(tuple_types, values_list)

    values_types_list
    |> Enum.map(fn {type, value} ->
      values_with_type(value, type)
    end)
  end

  defp update_last_list_item(arr, new_val) do
    arr
    |> Enum.with_index()
    |> Enum.map(fn {item, index} ->
      if index == Enum.count(arr) - 1 do
        item <> "," <> new_val
      else
        item
      end
    end)
  end

  defp count_string_symbols(str) do
    str
    |> String.graphemes()
    |> Enum.reduce(%{"[" => 0, "]" => 0}, fn char, acc ->
      Map.update(acc, char, 1, &(&1 + 1))
    end)
  end

  defp binary_to_utf_string(item) do
    case Integer.parse(to_string(item)) do
      {item_integer, ""} ->
        to_string(item_integer)

      _ ->
        if is_binary(item) do
          if String.starts_with?(item, "0x") do
            item
          else
            "0x" <> Base.encode16(item, case: :lower)
          end
        else
          to_string(item)
        end
    end
  end

  defp render_type_value(type, value) do
    "<div style=\"padding-left: 20px\">(#{type}) : #{value}</div>"
  end

  defp render_array_type_value(type, values) do
    value_to_display = "[" <> values <> "]"

    render_type_value(type, value_to_display)
  end

  defp render_array_value(values) do
    value_to_display = "[" <> values <> "]"

    value_to_display
  end

  defp supplement_type_with_components(type, components) do
    if type == "tuple" && components do
      types =
        components
        |> Enum.map(fn component ->
          Map.get(component, "type")
        end)
        |> Enum.join(",")

      "tuple[" <> types <> "]"
    else
      type
    end
  end
end<|MERGE_RESOLUTION|>--- conflicted
+++ resolved
@@ -42,15 +42,6 @@
   def named_argument?(%{"name" => _}), do: true
   def named_argument?(_), do: false
 
-<<<<<<< HEAD
-  def values(addresses, type) when is_list(addresses) and type == "address[]" do
-    addresses
-    |> Enum.map(&values(&1, "address"))
-    |> Enum.join(", ")
-  rescue
-    _ ->
-      ""
-=======
   def values_with_type(value, type, components \\ nil)
 
   def values_with_type(value, type, components) when is_list(value) do
@@ -91,7 +82,6 @@
 
         render_array_type_value(type, values)
     end
->>>>>>> f2f26658
   end
 
   def values_with_type(value, type, _components) when is_tuple(value) do
