--- conflicted
+++ resolved
@@ -327,12 +327,12 @@
     }
   }
 
-<<<<<<< HEAD
   @stats_totaltransactions_example_value %{
     "status" => "1",
     "message" => "OK",
     "result" => "2387845"
-=======
+  }
+
   @stats_totalfees_example_value %{
     "status" => "1",
     "message" => "OK",
@@ -345,7 +345,6 @@
     "status" => "0",
     "message" => "An incorrect input date provided. It should be in ISO 8601 format (yyyy-mm-dd).",
     "result" => nil
->>>>>>> a20f495e
   }
 
   @block_getblockreward_example_value %{
@@ -2120,12 +2119,31 @@
     ]
   }
 
-<<<<<<< HEAD
   @stats_totaltransactions_action %{
     name: "totaltransactions",
     description: "Get estimated total number of transactions.",
     required_params: [],
-=======
+    optional_params: [],
+    responses: [
+      %{
+        code: "200",
+        description: "successful operation",
+        example_value: Jason.encode!(@stats_totaltransactions_example_value),
+        model: %{
+          name: "Result",
+          fields: %{
+            status: @status_type,
+            message: @message_type,
+            result: %{
+              type: "integer",
+              description: "The estimated total number of transactions",
+              example: ~s("2387845")
+            }
+          }
+        }
+      }
+    ]
+  }
   @stats_totalfees_action %{
     name: "totalfees",
     description: "Gets total transaction fees in Wei are paid by users to validators per day.",
@@ -2137,31 +2155,18 @@
         description: "day in ISO 8601 format (yyyy-mm-dd)"
       }
     ],
->>>>>>> a20f495e
     optional_params: [],
     responses: [
       %{
         code: "200",
         description: "successful operation",
-<<<<<<< HEAD
-        example_value: Jason.encode!(@stats_totaltransactions_example_value),
-=======
         example_value: Jason.encode!(@stats_totalfees_example_value),
->>>>>>> a20f495e
         model: %{
           name: "Result",
           fields: %{
             status: @status_type,
             message: @message_type,
             result: %{
-<<<<<<< HEAD
-              type: "integer",
-              description: "The estimated total number of transactions",
-              example: ~s("2387845")
-            }
-          }
-        }
-=======
               type: "model",
               model: @total_fees_model
             }
@@ -2172,7 +2177,6 @@
         code: "200",
         description: "error",
         example_value: Jason.encode!(@stats_totalfees_example_value_error)
->>>>>>> a20f495e
       }
     ]
   }
@@ -2794,13 +2798,9 @@
       @stats_ethsupplyexchange_action,
       @stats_ethsupply_action,
       @stats_coinsupply_action,
-<<<<<<< HEAD
       @stats_totaltransactions_action,
-      @stats_coinprice_action
-=======
       @stats_coinprice_action,
       @stats_totalfees_action
->>>>>>> a20f495e
     ]
   }
 
