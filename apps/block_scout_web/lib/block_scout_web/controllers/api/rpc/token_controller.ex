defmodule BlockScoutWeb.API.RPC.TokenController do
  use BlockScoutWeb, :controller

  alias Explorer.{Chain, Etherscan}

  def gettoken(conn, params) do
    with {:contractaddress_param, {:ok, contractaddress_param}} <- fetch_contractaddress(params),
         {:format, {:ok, address_hash}} <- {:format, to_address_hash(contractaddress_param)},
         {:token, {:ok, token}} <- {:token, Chain.token_from_address_hash(address_hash)} do
      render(conn, "gettoken.json", %{token: token})
    else
      {:contractaddress_param, :error} ->
        render(conn, :error, error: "Query parameter contract address is required")

<<<<<<< HEAD
      {:format, {:error, "address"}} ->
        render(conn, :error, error: "Invalid contractaddress hash")
=======
      {:format, :error} ->
        render(conn, :error, error: "Invalid contract address hash")
>>>>>>> e3810852

      {:token, {:error, :not_found}} ->
        render(conn, :error, error: "contract address not found")
    end
  end

  def tokentx(conn, params) do
    with {:required_params, {:ok, fetched_params}} <- fetch_required_params(params),
         {:format, {:ok, validated_params}} <- to_valid_format(fetched_params),
         {:token, {:ok, _}} <- {:token, Chain.token_from_address_hash(validated_params.address_hash)},
         {:ok, token_transfers} <- list_token_transfers(validated_params) do
      render(conn, :tokentx, %{token_transfers: token_transfers})
    else
      {:required_params, {:error, missing_params}} ->
        error = "Required query parameters missing: #{Enum.join(missing_params, ", ")}"
        render(conn, :error, error: error)

      {:format, {:error, param}} ->
        render(conn, :error, error: "Invalid #{param} format")

      {:token, {:error, :not_found}} ->
        render(conn, :error, error: "contractaddress not found")

      {:error, :not_found} ->
        render(conn, :error, error: "No transfers found", data: [])
    end
  end

  @required_params %{
    # all_of: all of these parameters are required
    all_of: ["fromBlock", "toBlock", "contractaddress"]
  }

  @doc """
  Fetches required params. Returns error tuple if required params are missing.

  """
  @spec fetch_required_params(map()) :: {:required_params, {:ok, map()} | {:error, [String.t(), ...]}}
  def fetch_required_params(params) do
    fetched_params = Map.take(params, @required_params.all_of)

    if all_of_required_keys_found?(fetched_params) do
      {:required_params, {:ok, fetched_params}}
    else
      missing_params = get_missing_required_params(fetched_params)
      {:required_params, {:error, missing_params}}
    end
  end

  @doc """
  Prepares params for processing. Returns error tuple if invalid format is
  found.

  """
  @spec to_valid_format(map()) :: {:format, {:ok, map()} | {:error, String.t()}}
  def to_valid_format(params) do
    result =
      with {:ok, from_block} <- to_block_number(params, "fromBlock"),
           {:ok, to_block} <- to_block_number(params, "toBlock"),
           {:ok, address_hash} <- to_address_hash(params["contractaddress"]) do
        validated_params = %{
          from_block: from_block,
          to_block: to_block,
          address_hash: address_hash
        }

        {:ok, validated_params}
      else
        {:error, param_key} ->
          {:error, param_key}
      end

    {:format, result}
  end

  defp get_missing_required_params(fetched_params) do
    fetched_keys = fetched_params |> Map.keys() |> MapSet.new()

    @required_params.all_of
    |> MapSet.new()
    |> MapSet.difference(fetched_keys)
    |> MapSet.to_list()
  end

  defp all_of_required_keys_found?(fetched_params) do
    Enum.all?(@required_params.all_of, &Map.has_key?(fetched_params, &1))
  end

  defp to_block_number(params, param_key) do
    case params[param_key] do
      "latest" ->
        Chain.max_consensus_block_number()

      _ ->
        to_integer(params, param_key)
    end
  end

  defp to_integer(params, param_key) do
    case Integer.parse(params[param_key]) do
      {integer, ""} ->
        {:ok, integer}

      _ ->
        {:error, param_key}
    end
  end

  defp fetch_contractaddress(params) do
    {:contractaddress_param, Map.fetch(params, "contractaddress")}
  end

  defp to_address_hash(address_hash_string) do
    case Chain.string_to_address_hash(address_hash_string) do
      :error ->
        {:error, "address"}

      {:ok, address_hash} ->
        {:ok, address_hash}
    end
  end

  defp list_token_transfers(params) do
    case Etherscan.list_token_transfers(params) do
      [] -> {:error, :not_found}
      token_transfers -> {:ok, token_transfers}
    end
  end
end<|MERGE_RESOLUTION|>--- conflicted
+++ resolved
@@ -12,13 +12,8 @@
       {:contractaddress_param, :error} ->
         render(conn, :error, error: "Query parameter contract address is required")
 
-<<<<<<< HEAD
       {:format, {:error, "address"}} ->
-        render(conn, :error, error: "Invalid contractaddress hash")
-=======
-      {:format, :error} ->
         render(conn, :error, error: "Invalid contract address hash")
->>>>>>> e3810852
 
       {:token, {:error, :not_found}} ->
         render(conn, :error, error: "contract address not found")
