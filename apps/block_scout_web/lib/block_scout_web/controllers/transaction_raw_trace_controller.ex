defmodule BlockScoutWeb.TransactionRawTraceController do
  use BlockScoutWeb, :controller

  alias BlockScoutWeb.{AccessHelpers, TransactionController}
  alias EthereumJSONRPC
  alias Explorer.{Chain, Market}
  alias Explorer.Chain.Import
  alias Explorer.Chain.Import.Runner.InternalTransactions
  alias Explorer.ExchangeRates.Token

  def index(conn, %{"transaction_id" => hash_string} = params) do
    with {:ok, hash} <- Chain.string_to_transaction_hash(hash_string),
         {:ok, transaction} <-
           Chain.hash_to_transaction(
             hash,
             necessity_by_association: %{
               :block => :optional,
               [created_contract_address: :names] => :optional,
               [from_address: :names] => :optional,
               [to_address: :names] => :optional,
               [to_address: :smart_contract] => :optional,
               [{:to_address, :implementation_contract, :smart_contract}] => :optional,
               :token_transfers => :optional
             }
           ),
         {:ok, false} <- AccessHelpers.restricted_access?(to_string(transaction.from_address_hash), params),
         {:ok, false} <- AccessHelpers.restricted_access?(to_string(transaction.to_address_hash), params) do
      if is_nil(transaction.block_number) do
        render_raw_trace(conn, [], transaction, hash)
      else
        internal_transactions = Chain.all_transaction_to_internal_transactions(hash)

        first_trace_exists =
          Enum.find_index(internal_transactions, fn trace ->
            trace.index == 0
          end)

        json_rpc_named_arguments = Application.get_env(:explorer, :json_rpc_named_arguments)

        internal_transactions =
          if first_trace_exists do
            internal_transactions
          else
            response =
              Chain.fetch_first_trace(
                [
                  %{
                    block_hash: transaction.block_hash,
                    block_number: transaction.block_number,
                    hash_data: hash_string,
                    transaction_index: transaction.index
                  }
                ],
                json_rpc_named_arguments
              )

            case response do
              {:ok, first_trace_params} ->
                InternalTransactions.run_insert_only(first_trace_params, %{
                  timeout: :infinity,
                  timestamps: Import.timestamps(),
                  internal_transactions: %{params: first_trace_params}
                })

                Chain.all_transaction_to_internal_transactions(hash)

              {:error, _} ->
                internal_transactions

              :ignore ->
                internal_transactions
            end
          end

<<<<<<< HEAD
      render(
        conn,
        "index.html",
        exchange_rate: Market.get_exchange_rate("cGLD") || Token.null(),
        internal_transactions: internal_transactions,
        block_height: Chain.block_height(),
        show_token_transfers: Chain.transaction_has_token_transfers?(hash),
        transaction: transaction
      )
=======
        render_raw_trace(conn, internal_transactions, transaction, hash)
      end
>>>>>>> f9336020
    else
      {:restricted_access, _} ->
        TransactionController.set_not_found_view(conn, hash_string)

      :error ->
        TransactionController.set_invalid_view(conn, hash_string)

      {:error, :not_found} ->
        TransactionController.set_not_found_view(conn, hash_string)
    end
  end

  defp render_raw_trace(conn, internal_transactions, transaction, hash) do
    render(
      conn,
      "index.html",
      exchange_rate: Market.get_exchange_rate(Explorer.coin()) || Token.null(),
      internal_transactions: internal_transactions,
      block_height: Chain.block_height(),
      show_token_transfers: Chain.transaction_has_token_transfers?(hash),
      transaction: transaction
    )
  end
end<|MERGE_RESOLUTION|>--- conflicted
+++ resolved
@@ -72,20 +72,8 @@
             end
           end
 
-<<<<<<< HEAD
-      render(
-        conn,
-        "index.html",
-        exchange_rate: Market.get_exchange_rate("cGLD") || Token.null(),
-        internal_transactions: internal_transactions,
-        block_height: Chain.block_height(),
-        show_token_transfers: Chain.transaction_has_token_transfers?(hash),
-        transaction: transaction
-      )
-=======
         render_raw_trace(conn, internal_transactions, transaction, hash)
       end
->>>>>>> f9336020
     else
       {:restricted_access, _} ->
         TransactionController.set_not_found_view(conn, hash_string)
@@ -102,7 +90,7 @@
     render(
       conn,
       "index.html",
-      exchange_rate: Market.get_exchange_rate(Explorer.coin()) || Token.null(),
+      exchange_rate: Market.get_exchange_rate("cGLD") || Token.null(),
       internal_transactions: internal_transactions,
       block_height: Chain.block_height(),
       show_token_transfers: Chain.transaction_has_token_transfers?(hash),
