# credo:disable-for-this-file
defmodule BlockScoutWeb.AddressContractController do
  use BlockScoutWeb, :controller

  require Logger

  alias BlockScoutWeb.AccessHelpers
  alias BlockScoutWeb.AddressContractVerificationController, as: VerificationController
  alias Explorer.{Chain, Market}
  alias Explorer.ExchangeRates.Token
  alias Indexer.Fetcher.CoinBalanceOnDemand

  def index(conn, %{"address_id" => address_hash_string} = params) do
    address_options = [
      necessity_by_association: %{
        :contracts_creation_internal_transaction => :optional,
        :names => :optional,
        :smart_contract => :optional,
        :celo_account => :optional,
        :token => :optional,
        :contracts_creation_transaction => :optional
      }
    ]

    with {:ok, address_hash} <- Chain.string_to_address_hash(address_hash_string),
<<<<<<< HEAD
         {:ok, address} <- Chain.find_contract_address(address_hash, address_options, true),
         {:ok, false} <- AccessHelpers.restricted_access?(address_hash_string, params) do
      Logger.debug("Address Found #{address_hash}")
      Logger.debug("Smart Contract #{address}")

      with {:ok, implementation_address} <- Chain.get_proxied_address(address_hash),
           {:ok, implementation_contract} <- Chain.find_contract_address(implementation_address, address_options, true) do
        Logger.debug("Implementation address FOUND in proxy table #{implementation_address}")

        render(
          conn,
          "index.html",
          address: address,
          proxy: address,
          implementation: implementation_contract,
          is_proxy: true,
          coin_balance_status: CoinBalanceOnDemand.trigger_fetch(address),
          exchange_rate: Market.get_exchange_rate("cGLD") || Token.null(),
          counters_path: address_path(conn, :address_counters, %{"id" => address_hash_string})
        )
      else
        {:error, :not_found} ->
          Logger.debug("Implementation address NOT found in proxy table")

          render(
            conn,
            "index.html",
            address: address,
            proxy: nil,
            is_proxy: false,
            coin_balance_status: CoinBalanceOnDemand.trigger_fetch(address),
            exchange_rate: Market.get_exchange_rate("cGLD") || Token.null(),
            counters_path: address_path(conn, :address_counters, %{"id" => address_hash_string})
          )
      end
=======
         {:ok, false} <- AccessHelpers.restricted_access?(address_hash_string, params),
         _ <- VerificationController.check_and_verify(address_hash_string),
         {:ok, address} <- Chain.find_contract_address(address_hash, address_options, true) do
      render(
        conn,
        "index.html",
        address: address,
        coin_balance_status: CoinBalanceOnDemand.trigger_fetch(address),
        exchange_rate: Market.get_exchange_rate(Explorer.coin()) || Token.null(),
        counters_path: address_path(conn, :address_counters, %{"id" => address_hash_string})
      )
>>>>>>> f9336020
    else
      {:restricted_access, _} ->
        not_found(conn)

      :error ->
        not_found(conn)

      {:error, :not_found} ->
        not_found(conn)
    end
  end
end<|MERGE_RESOLUTION|>--- conflicted
+++ resolved
@@ -23,7 +23,7 @@
     ]
 
     with {:ok, address_hash} <- Chain.string_to_address_hash(address_hash_string),
-<<<<<<< HEAD
+         _ <- VerificationController.check_and_verify(address_hash_string),
          {:ok, address} <- Chain.find_contract_address(address_hash, address_options, true),
          {:ok, false} <- AccessHelpers.restricted_access?(address_hash_string, params) do
       Logger.debug("Address Found #{address_hash}")
@@ -59,19 +59,6 @@
             counters_path: address_path(conn, :address_counters, %{"id" => address_hash_string})
           )
       end
-=======
-         {:ok, false} <- AccessHelpers.restricted_access?(address_hash_string, params),
-         _ <- VerificationController.check_and_verify(address_hash_string),
-         {:ok, address} <- Chain.find_contract_address(address_hash, address_options, true) do
-      render(
-        conn,
-        "index.html",
-        address: address,
-        coin_balance_status: CoinBalanceOnDemand.trigger_fetch(address),
-        exchange_rate: Market.get_exchange_rate(Explorer.coin()) || Token.null(),
-        counters_path: address_path(conn, :address_counters, %{"id" => address_hash_string})
-      )
->>>>>>> f9336020
     else
       {:restricted_access, _} ->
         not_found(conn)
