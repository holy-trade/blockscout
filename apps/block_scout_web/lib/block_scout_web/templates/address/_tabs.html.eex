--- conflicted
+++ resolved
@@ -32,14 +32,12 @@
         "data-test": "coin_balance_tab_link",
         to: AccessHelpers.get_path(@conn, :address_coin_balance_path, :index, @address.hash)
       ) %>
-<<<<<<< HEAD
     <%= link(
       gettext("Downtime"),
       class: "card-tab #{tab_status("signed", @conn.request_path)}",
       "data-test": "signed_tab_link",
       to: address_signed_path(@conn, :index, @address.hash)
     ) %>
-=======
   <%= if Chain.check_if_logs_at_address(@address.hash) do %>
     <%= link(
         gettext("Logs"),
@@ -48,23 +46,20 @@
         ) %>
   <% end %>
   <%= if Chain.check_if_validated_blocks_at_address(@address.hash) do %>
->>>>>>> 4565b1af
     <%= link(
       gettext("Blocks Validated"),
       class: "card-tab #{tab_status("validations", @conn.request_path)}",
       "data-test": "validations_tab_link",
-<<<<<<< HEAD
-      to: address_validation_path(@conn, :index, @address.hash)
+      to: AccessHelpers.get_path(@conn, :address_validation_path, :index, @address.hash)
     ) %>
+  <% end %>
   <%= if celo_account?(@address) do %>
     <%= link(
       "Celo Info",
       class: "card-tab #{tab_status("celo", @conn.request_path)}",
       "data-test": "celo_tab_link",
-      to: address_celo_path(@conn, :index, @address.hash)
-=======
-      to: AccessHelpers.get_path(@conn, :address_validation_path, :index, @address.hash)
->>>>>>> 4565b1af
+#      to: address_celo_path(@conn, :index, @address.hash)
+      to: AccessHelpers.get_path(@conn, :address_celo_path, :index, @address.hash)
     ) %>
   <% end %>
   <%= if contract?(@address) do %>
