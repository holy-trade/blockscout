--- conflicted
+++ resolved
@@ -3,12 +3,6 @@
         gettext("Transactions"),
         class: "card-tab #{tab_status("transactions", @conn.request_path)}",
         to: address_transaction_path(@conn, :index, @address.hash)
-      ) %>
-  <%= link(
-      gettext("Token Transfers"),
-      class: "card-tab #{tab_status("token_transfers", @conn.request_path)}",
-      "data-test": "token_transfers_tab_link",
-      to: address_token_transfers_path(@conn, :index, @address.hash)
       ) %>
   <%= link(
         gettext("Tokens"),
@@ -33,8 +27,6 @@
       class: "card-tab #{tab_status("logs", @conn.request_path)}",
       to: address_logs_path(@conn, :index, @address.hash)
       ) %>
-<<<<<<< HEAD
-=======
     <%= link(
       gettext("Blocks Signed"),
       class: "card-tab #{tab_status("signed", @conn.request_path)}",
@@ -42,13 +34,13 @@
       to: address_signed_path(@conn, :index, @address.hash)
     ) %>
   <%= if BlockScoutWeb.AddressView.validator?(@validation_count) do %>
->>>>>>> a6fd4023
     <%= link(
       gettext("Blocks Validated"),
       class: "card-tab #{tab_status("validations", @conn.request_path)}",
       "data-test": "validations_tab_link",
       to: address_validation_path(@conn, :index, @address.hash)
     ) %>
+  <% end %>
   <%= if @address.celo_account != nil do %>
     <%= link(
       "Celo Info",
