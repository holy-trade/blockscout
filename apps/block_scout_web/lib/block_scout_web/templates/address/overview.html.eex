--- conflicted
+++ resolved
@@ -26,11 +26,7 @@
             <% true -> %>
               <%= nil %>
           <% end %>
-<<<<<<< HEAD
-          <h1 class="card-title lg-card-title mb-2">
-=======
           <h1 class="card-title lg-card-title mb-2-desktop">
->>>>>>> b5bae303
             <div class="title-with-label"><%= address_title(@address) %> <%= gettext "Details" %></div>
             <!-- buttons -->
             <span class="overview-title-buttons float-right">
@@ -209,17 +205,11 @@
             <dd class="col-sm-8 col-md-8 col-lg-9" data-test="address_transaction_count">
               <%= if @conn.request_path |> String.contains?("/transactions") do %>
                 <a href="#txs" class="page-link bs-label large btn-no-border-link-to-tems" data-selector="transaction-count">
-<<<<<<< HEAD
-                </a>
-              <% else %>
-                <a href="<%= AccessHelpers.get_path(@conn, :address_transaction_path, :index, @address.hash)%>#txs" class="page-link bs-label large btn-no-border-link-to-tems" data-selector="transaction-count">
-=======
                   <%= render BlockScoutWeb.CommonComponentsView, "_loading_spinner.html", loading_text: gettext("Fetching transactions...") %>
                 </a>
               <% else %>
                 <a href="<%= AccessHelpers.get_path(@conn, :address_transaction_path, :index, @address.hash)%>#txs" class="page-link bs-label large btn-no-border-link-to-tems" data-selector="transaction-count">
                   <%= render BlockScoutWeb.CommonComponentsView, "_loading_spinner.html", loading_text: gettext("Fetching transactions...") %>
->>>>>>> b5bae303
                 </a>
               <% end %>
             </dd>
@@ -234,17 +224,11 @@
             <dd class="col-sm-8 col-md-8 col-lg-9" data-test="address_transfer_count">
               <%= if @conn.request_path |> String.contains?("/token-transfers") do %>
                 <a href="#transfers" class="page-link bs-label large btn-no-border-link-to-tems" data-selector="transfer-count">
-<<<<<<< HEAD
-                </a>
-              <% else %>
-                <a href="<%= AccessHelpers.get_path(@conn, :address_token_transfers_path, :index, @address.hash)%>#transfers" class="page-link bs-label large btn-no-border-link-to-tems" data-selector="transfer-count">
-=======
                   <%= render BlockScoutWeb.CommonComponentsView, "_loading_spinner.html", loading_text: gettext("Fetching transfers...") %>
                 </a>
               <% else %>
                 <a href="<%= AccessHelpers.get_path(@conn, :address_token_transfers_path, :index, @address.hash)%>#transfers" class="page-link bs-label large btn-no-border-link-to-tems" data-selector="transfer-count">
                   <%= render BlockScoutWeb.CommonComponentsView, "_loading_spinner.html", loading_text: gettext("Fetching transfers...") %>
->>>>>>> b5bae303
                 </a>
               <% end %>
             </dd>
@@ -258,10 +242,7 @@
             </dt>
             <dd class="col-sm-8 col-md-8 col-lg-9" data-test="address_gas_used">
               <span data-selector="gas-usage-count">
-<<<<<<< HEAD
-=======
                 <%= render BlockScoutWeb.CommonComponentsView, "_loading_spinner.html", loading_text: gettext("Fetching gas used...") %>
->>>>>>> b5bae303
               </span>
             </dd>
           </dl>
