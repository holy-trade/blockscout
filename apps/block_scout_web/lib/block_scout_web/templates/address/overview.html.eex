--- conflicted
+++ resolved
@@ -320,10 +320,4 @@
 <!-- Modal Validator -->
 <%= if validator_metadata do %>
   <%= render BlockScoutWeb.AddressView, "_validator_metadata_modal.html", address_name: address_name, validator_metadata: validator_metadata %>
-<<<<<<< HEAD
-<% end %>
-
-<%= render BlockScoutWeb.Advertisement.BannersAdView, "_banner_728.html", conn: @conn %>
-=======
-<% end %>
->>>>>>> cf10a682
+<% end %>