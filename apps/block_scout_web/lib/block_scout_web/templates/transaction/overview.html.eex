--- conflicted
+++ resolved
@@ -298,7 +298,6 @@
           </dl>
           <!-- Transaction Fee -->
           <dl class="row">
-<<<<<<< HEAD
             <dt class="col-sm-3 text-muted"> <%= gettext "TX Fee" %> </dt>
             <dd class="col-sm-9">
               <%= formatted_fee(@transaction, denomination: :ether, include_label: false) %>
@@ -345,18 +344,6 @@
                 <%= format_according_to_decimals(@transaction.gateway_fee.value, Decimal.new(18)) %>
               <% else %>
               0
-=======
-            <dt class="col-sm-3 col-lg-2 text-muted">
-              <%= render BlockScoutWeb.CommonComponentsView, "_i_tooltip_2.html",
-                text: gettext("Amount paid to the miner for processing the transaction.") %>
-              <%= gettext "Transaction Fee" %>
-            </dt>
-            <dd class="col-sm-9 col-lg-10">
-              <%= formatted_fee(@transaction, denomination: :ether) %>
-
-              <%= if !empty_exchange_rate?(@exchange_rate) do %>
-                (<span data-wei-value=<%= fee(@transaction) %> data-usd-exchange-rate=<%= @exchange_rate.usd_value %>></span>)
->>>>>>> f9336020
               <% end %>
             </dd>
           </dl>
@@ -456,7 +443,6 @@
         </div>
       </div>
     </div>
-<<<<<<< HEAD
 
     <%= case token_transfer_type(@transaction) do %>
       <% {type, %{token_transfers: token_transfers} = transaction_with_transfers} when is_list(token_transfers) and token_transfers != [] -> %>
@@ -552,8 +538,6 @@
         </div>
       </div>
     </div>
-=======
->>>>>>> f9336020
   </div>
 
   <%= render BlockScoutWeb.Advertisement.BannersAdView, "_banner_728.html", conn: @conn %>
