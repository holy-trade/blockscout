--- conflicted
+++ resolved
@@ -409,17 +409,10 @@
             <dl class="row">
               <dt class="col-sm-3 col-lg-2 text-muted">
                 <%= render BlockScoutWeb.CommonComponentsView, "_i_tooltip_2.html",
-<<<<<<< HEAD
                   text: gettext("Amount of") <> " " <> gettext("CELO") <> " " <> gettext("burned for this transaction. Equals Block Base Fee per Gas * Gas Used.") %>
                 <%= gettext "Transaction Burnt Fee" %>
               </dt>
               <dd class="col-sm-9 col-lg-10"><i class="fas fa-fire i-tooltip-2"></i> <%= format_wei_value(burned_fee, :gwei) %>
-=======
-                  text: gettext("Amount of") <> " " <> gettext("Ether") <> " " <> gettext("burned for this transaction. Equals Block Base Fee per Gas * Gas Used.") %>
-                <%= gettext "Transaction Burnt Fee" %>
-              </dt>
-              <dd class="col-sm-9 col-lg-10"><i class="fas fa-fire i-tooltip-2"></i> <%= format_wei_value(burned_fee, :ether) %>
->>>>>>> b5bae303
                 <%= unless empty_exchange_rate?(@exchange_rate) do %>
                   (<span data-wei-value=<%= burned_fee_decimal %> data-usd-exchange-rate=<%= @exchange_rate.usd_value %>></span>)
                 <% end %>
