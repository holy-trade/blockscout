<<<<<<< HEAD
<% metadata_for_verification = Explorer.Chain.get_address_verified_twin_contract(@address.hash).verified_contract %>
<%= unless BlockScoutWeb.AddressView.smart_contract_verified?(@address) do %>
  <%= if metadata_for_verification do %>
    <% path = 
      if Application.get_env(:explorer, Explorer.ThirdPartyIntegrations.Sourcify)[:enabled] do
        address_verify_contract_path(@conn, :new, @address.hash)
      else
        address_verify_contract_via_flattened_code_path(@conn, :new, @address.hash)
      end
    %>
    <div class="mb-4">
      <i style="color: #f7b32b;" class="fa fa-info-circle"></i><span> <%= gettext("Contract is not verified. However, we found a verified contract with the same bytecode in our DB") %> <%= link(
metadata_for_verification.address_hash,
to: address_contract_path(@conn, :index, metadata_for_verification.address_hash)) %>.<br/> <%= gettext("All functions displayed below are from ABI of that contract. In order to verify current contract, proceed with") %> <%= link(
      gettext("Verify & Publish"),
      to: path
    ) %> <%= gettext("page") %></span>
    </div>
  <% end %>
<% end %>
<%= if @action == "write" do %>
  <div connect-to class="connect-container">
    <span style="margin-top: -2px;" class="mr-2">
      <%= render BlockScoutWeb.IconsView, "_inactive_icon.html" %>
    </span>
     <h2 style="margin-top: -2px;">Disconnected</h2>
    <button connect-metamask class="button btn-line ml-4">Connect to Metamask</button>
  </div>
  <div connected-to class="connect-container hidden">
    <span style="margin-top: -2px;" class="mr-2">
      <%= render BlockScoutWeb.IconsView, "_active_icon.html" %>
    </span>
    <h2 style="margin-top: -2px;">Connected to</h2><h3 connected-to-address class="ml-2"></h3>
  </div>
=======
<% minimal_proxy_template = Chain.get_minimal_proxy_template(@address.hash) %>
<% metadata_for_verification = minimal_proxy_template || Chain.get_address_verified_twin_contract(@address.hash).verified_contract %>
<%= unless BlockScoutWeb.AddressView.smart_contract_verified?(@address) do %>
  <%= if metadata_for_verification do %>
    <%= if minimal_proxy_template do %>
      <%= render BlockScoutWeb.CommonComponentsView, "_minimal_proxy_pattern.html", address_hash: metadata_for_verification.address_hash, conn: @conn %>
    <% else %>
      <div class="mb-4">
        <%= render BlockScoutWeb.CommonComponentsView, "_info.html" %><span> <%= gettext("Contract is not verified. However, we found a verified contract with the same bytecode in Blockscout DB") %> <%= link(
  metadata_for_verification.address_hash,
  to: address_contract_path(@conn, :index, metadata_for_verification.address_hash)) %>.<br/> <%= gettext("All functions displayed below are from ABI of that contract. In order to verify current contract, proceed with") %> <%= link(
        gettext("Verify & Publish"),
        to: address_verify_contract_path(@conn, :new, @address.hash)
      ) %> <%= gettext("page") %></span>
      </div>
    <% end %>
  <% end %>
<% end %>
<%= if @action== "write" do %>
  <%= render BlockScoutWeb.SmartContractView, "_connect_container.html" %>
>>>>>>> 7d75236f
<% end %>
<%= if @contract_type == "proxy" do %>
<div class="implementation-container">
    <h2 class="implementation-title">Implementation address: </h2><h3  class="implementation-value"><%= link(
                  @implementation_address,
                  to: address_path(@conn, :show, @implementation_address)
                ) %></h3>
</div>
<% end %>
<%= for {function, counter} <- Enum.with_index(@read_only_functions, 1) do %>
  <div class="d-flex py-2 border-bottom" data-function>
    <div class="py-2 pr-2 text-nowrap">
      <%= counter %>.

      <%= function["name"] %>

      &#8594;
    </div>

    <%= if queryable?(function["inputs"]) || writable?(function) do %>
      <div style="width: 100%; overflow: hidden;">
        <%=
          for status <- ["error", "warning", "success", "question"] do
            render BlockScoutWeb.CommonComponentsView, "_modal_status.html", status: status
          end
        %>
        <%= render BlockScoutWeb.SmartContractView, "_pending_contract_write.html" %>
        <form class="form-inline" data-function-form data-action="<%= if writable?(function), do: :write, else: :read %>" data-type="<%= @contract_type %>" data-url="<%= smart_contract_path(@conn, :show, Address.checksum(@address.hash)) %>" data-contract-address="<%= @address.hash %>" data-contract-abi="<%= @contract_abi %>" data-implementation-abi="<%= @implementation_abi  %>" data-chain-id="<%= Explorer.Chain.Cache.NetVersion.get_version() %>">
          <input type="hidden" name="function_name" value='<%= function["name"] %>' />
          <input type="hidden" name="method_id" value='<%= function["method_id"] %>' />

          <%= if queryable?(function["inputs"]) do %>
            <%= for input <- function["inputs"] do %>
              <div class="form-group pr-3">
                <%= if int?(input["type"]) do %>
                  <input type="number" name="function_input" class="form-control form-control-sm address-input-sm mt-2" placeholder='<%= input["name"] %>(<%= input["type"] %>)'  />
                  <span data-dropdown-toggle="" data-toggle="dropdown">
                    <span class="button btn-line button-xs contract-plus-btn-container ml-1 mt-2">
                      <i class="fa fa-plus contract-plus-btn"></i>
                    </span>
                    <div class="dropdown-menu exponention-dropdown">  
                      <div class="dropdown-item contract-exponentiation-btn" data-power=6>10<sup>6</sup></div>
                      <div class="dropdown-item contract-exponentiation-btn" data-power=8>10<sup>8</sup></div>
                      <div class="dropdown-item contract-exponentiation-btn" data-power=18>10<sup>18</sup></div>
                      <div class="dropdown-item contract-exponentiation-btn" data-power>10<input type="number" name="custom_power" class="form-control form-control-sm address-input-sm ml-1 custom-power-input" /></div> 
                    </div>
                  </span>

                <% else %>
                  <input type="text" name="function_input" class="form-control form-control-sm address-input-sm mt-2" placeholder='<%= input["name"] %>(<%= input["type"] %>)'  />
                <% end %>
              </div>
            <% end %>
          <% end %>

          <%= if Helper.payable?(function) do %>
            <div class="form-group pr-3">
              <input type="text" name="function_input" tx-value class="form-control form-control-sm address-input-sm mt-2" placeholder='value(<%= gettext("ETH")%>)'  />
            </div>
          <% end %>

          <input type="submit" value='<%= if writable?(function), do: gettext("Write"), else: gettext("Query")%>' class="button btn-line button-xs py-0 mt-2 write-contract-btn" />
        </form>

        <%= if outputs?(function["outputs"]) do %>
          <div class='p-2 text-muted <%= if (queryable?(function["inputs"]) == true), do: "w-100" %>'>
            <%= if (queryable?(function["inputs"])), do: raw "&#8627;" %>

            <%= for output <- function["outputs"] do %>
              <%= if output["name"] && output["name"] !== "", do: "#{output["name"]}(#{output["type"]})", else: output["type"] %>
            <% end %>
          </div>
        <% end %>

        <div data-function-response></div>
      </div>
    <% else %>
      <span class="py-2 word-break-all">
        <%= if outputs?(function["outputs"]) do %>
          <%= for output <- function["outputs"] do %>
            <%= if address?(output["type"]) do %>
              <%= link(
                output["value"],
                to: address_path(@conn, :show, output["value"])
              ) %>
            <% else %>
                <%= if output["type"] == "uint256" do %>
                  <div data-wei-ether-converter>
                    <span data-conversion-unit data-original-value="<%= output["value"] %>"><%= output["value"] %></span>
                    <span class="py-2 px-2">
                      <input class="wei-ether" type="checkbox" autocomplete="off">
                      <span class="d-inline-block" data-conversion-text-wei><%= gettext("WEI")%></span>
                      <span class="d-none" data-conversion-text-eth><%= gettext("ETH")%></span>
                    </span>
                  </div>
                <% else %>
                  <%= raw(values_only(output["value"], output["type"], output["components"])) %>
                <% end %>
            <% end %>
          <% end %>
        <% end %>
      </span>
    <% end %>
  </div>
<% end %><|MERGE_RESOLUTION|>--- conflicted
+++ resolved
@@ -1,39 +1,3 @@
-<<<<<<< HEAD
-<% metadata_for_verification = Explorer.Chain.get_address_verified_twin_contract(@address.hash).verified_contract %>
-<%= unless BlockScoutWeb.AddressView.smart_contract_verified?(@address) do %>
-  <%= if metadata_for_verification do %>
-    <% path = 
-      if Application.get_env(:explorer, Explorer.ThirdPartyIntegrations.Sourcify)[:enabled] do
-        address_verify_contract_path(@conn, :new, @address.hash)
-      else
-        address_verify_contract_via_flattened_code_path(@conn, :new, @address.hash)
-      end
-    %>
-    <div class="mb-4">
-      <i style="color: #f7b32b;" class="fa fa-info-circle"></i><span> <%= gettext("Contract is not verified. However, we found a verified contract with the same bytecode in our DB") %> <%= link(
-metadata_for_verification.address_hash,
-to: address_contract_path(@conn, :index, metadata_for_verification.address_hash)) %>.<br/> <%= gettext("All functions displayed below are from ABI of that contract. In order to verify current contract, proceed with") %> <%= link(
-      gettext("Verify & Publish"),
-      to: path
-    ) %> <%= gettext("page") %></span>
-    </div>
-  <% end %>
-<% end %>
-<%= if @action == "write" do %>
-  <div connect-to class="connect-container">
-    <span style="margin-top: -2px;" class="mr-2">
-      <%= render BlockScoutWeb.IconsView, "_inactive_icon.html" %>
-    </span>
-     <h2 style="margin-top: -2px;">Disconnected</h2>
-    <button connect-metamask class="button btn-line ml-4">Connect to Metamask</button>
-  </div>
-  <div connected-to class="connect-container hidden">
-    <span style="margin-top: -2px;" class="mr-2">
-      <%= render BlockScoutWeb.IconsView, "_active_icon.html" %>
-    </span>
-    <h2 style="margin-top: -2px;">Connected to</h2><h3 connected-to-address class="ml-2"></h3>
-  </div>
-=======
 <% minimal_proxy_template = Chain.get_minimal_proxy_template(@address.hash) %>
 <% metadata_for_verification = minimal_proxy_template || Chain.get_address_verified_twin_contract(@address.hash).verified_contract %>
 <%= unless BlockScoutWeb.AddressView.smart_contract_verified?(@address) do %>
@@ -54,7 +18,19 @@
 <% end %>
 <%= if @action== "write" do %>
   <%= render BlockScoutWeb.SmartContractView, "_connect_container.html" %>
->>>>>>> 7d75236f
+  <div connect-to class="connect-container">
+    <span style="margin-top: -2px;" class="mr-2">
+      <%= render BlockScoutWeb.IconsView, "_inactive_icon.html" %>
+    </span>
+     <h2 style="margin-top: -2px;">Disconnected</h2>
+    <button connect-metamask class="button btn-line ml-4">Connect to Metamask</button>
+  </div>
+  <div connected-to class="connect-container hidden">
+    <span style="margin-top: -2px;" class="mr-2">
+      <%= render BlockScoutWeb.IconsView, "_active_icon.html" %>
+    </span>
+    <h2 style="margin-top: -2px;">Connected to</h2><h3 connected-to-address class="ml-2"></h3>
+  </div>
 <% end %>
 <%= if @contract_type == "proxy" do %>
 <div class="implementation-container">
