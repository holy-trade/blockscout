<!DOCTYPE html>
<html lang="en-US">
  <head>
    <meta charset="utf-8">
    <meta http-equiv="X-UA-Compatible" content="IE=edge">
    <meta name="viewport" content="width=device-width, initial-scale=1">

    <link rel="stylesheet" href="<%= static_path(@conn, "/css/app.css") %>">
    <link rel="preload" href="<%= static_path(@conn, "/css/non-critical.css") %>" as="style" onload="this.onload=null;this.rel='stylesheet'">
    <noscript><link rel="stylesheet" href="<%= static_path(@conn, "/css/non-critical.css") %>"></noscript>

    <link rel="apple-touch-icon" sizes="180x180" href="<%= static_path(@conn, "/apple-touch-icon.png") %>">
    <link rel="icon" type="image/png" sizes="32x32" href="<%= static_path(@conn, "/images/favicon-32x32.png") %>">
    <link rel="icon" type="image/png" sizes="16x16" href="<%= static_path(@conn, "/images/favicon-16x16.png") %>">
    <link rel="manifest" href="<%= static_path(@conn, "/site.webmanifest") %>">
    <link rel="mask-icon" href="<%= static_path(@conn, "/safari-pinned-tab.svg") %>" color="#5bbad5">
    <link rel="shortcut icon" type='image/x-icon' href="<%= static_path(@conn, "/images/favicon.ico") %>">
    <meta name="msapplication-TileColor" content="#7dd79f">
    <meta name="msapplication-config" content="<%= static_path(@conn, "/browserconfig.xml") %>">
    <meta name="theme-color" content="#ffffff">

    <%= render_existing(@view_module, "_metatags.html", assigns) || render("_default_title.html") %>

    <script defer data-cfasync="false">
      window.localized = {
        'Blocks Indexed': '<%= gettext("Blocks Indexed") %>',
        'Block Processing': '<%= gettext("Block Proposed, awaiting import...") %>',
        'Indexing Tokens': '<%= gettext("Indexing Tokens") %>',
        'Less than': '<%= gettext("Less than") %>',
        'Market Cap': '<%= gettext("Market Cap") %>',
        'Price': '<%= gettext("Price") %>',
        'Ether': '<%= gettext("Ether") %>'
      }
      // make analytics key variable accessible from js files
      window.ANALYTICS_KEY = '<%= segment_key() %>'
    </script>
  </head>

  <body>
    <script type="module">
      function applyDarkMode() {
        if (localStorage.getItem("current-color-mode") === "dark") {
          document.body.className += " " + "dark-theme-applied";
          document.body.style.backgroundColor = "#1c1d31";
        }
      }
      window.onload = applyDarkMode()
    </script>
    <div class="layout-container">
      <%= if not Explorer.Chain.finished_indexing?() do %>
        <div class="alert alert-warning text-center mb-0 p-3" data-selector="indexed-status">
          <span class="loading-spinner-small mr-2">
            <span class="loading-spinner-block-1"></span>
            <span class="loading-spinner-block-2"></span>
          </span>
          <span data-indexed-ratio="<%=Explorer.Chain.indexed_ratio() %>"></span>
          <%= gettext("- We're indexing this chain right now. Some of the counts may be inaccurate.") %>
        </div>
      <% end %>

<<<<<<< HEAD
      <div class="survey-banner alert text-center mb-0 p-3" hidden data-selector="survey-banner">
        <button class="survey-banner-dismiss btn btn-no-border d-inline mr-2" type="button">
          <i class="fas fa-times"></i>
        </button>
        <%= gettext("Help improve the Celo Block Explorer! Please take a quick moment to answer ") %>
        <%= link(
          gettext("this quick feedback survey."),
          to: "https://forms.gle/7ob72NzoC1dbvKuB7"
        ) %>
      </div>

      <%= render BlockScoutWeb.LayoutView, "_cookie_banner.html", assigns %>
=======
      <div class="cookie-banner" hidden data-selector="cookie-banner">
        <div class="cookie-banner-text text-center p-4" data-selector="cookies-banner">
          <%= gettext("We use cookies on our site to allow tracking of pages and links to help us improve your experience. By selecting Agree, you consent to our use of cookies in accordance with our ") %>
          <%= link(
            gettext("Privacy Policy."),
            to: "https://celo.org/privacy"
          ) %>
          <div class="mt-3">
            <button class="btn btn-disagree d-inline mr-4" data-selector="decline-cookies">Disagree</button>
            <button class="btn btn-agree d-inline" data-selector="accept-cookies">Agree</button>
          </div>
        </div>
      </div>
>>>>>>> 0ef04e21
      <%= render BlockScoutWeb.LayoutView, "_topnav.html", assigns %>

      <main class="pt-5">
        <p class="alert alert-info" role="alert"><%= get_flash(@conn, :info) %></p>
        <p class="alert alert-danger" role="alert"><%= get_flash(@conn, :error) %></p>
        <%= render @view_module, @view_template, assigns %>
      </main>
      <%= render BlockScoutWeb.LayoutView, "_footer.html", assigns %>
    </div>
    <script>
      window.localized = {
        'Blocks Indexed': '<%= gettext("Blocks Indexed") %>',
        'Block Processing': '<%= gettext("Block Proposed, awaiting import...") %>',
        'Indexing Tokens': '<%= gettext("Indexing Tokens") %>',
        'Less than': '<%= gettext("Less than") %>',
        'Market Cap': '<%= gettext("Market Cap") %>',
        'Price': '<%= gettext("Price") %>',
        'Ether': '<%= gettext("CELO") %>'
      }
    </script>
    <script src="<%= static_path(@conn, "/js/app.js") %>"></script>
    <%= render_existing(@view_module, "scripts.html", assigns) %>
  </body>
</html><|MERGE_RESOLUTION|>--- conflicted
+++ resolved
@@ -58,34 +58,7 @@
         </div>
       <% end %>
 
-<<<<<<< HEAD
-      <div class="survey-banner alert text-center mb-0 p-3" hidden data-selector="survey-banner">
-        <button class="survey-banner-dismiss btn btn-no-border d-inline mr-2" type="button">
-          <i class="fas fa-times"></i>
-        </button>
-        <%= gettext("Help improve the Celo Block Explorer! Please take a quick moment to answer ") %>
-        <%= link(
-          gettext("this quick feedback survey."),
-          to: "https://forms.gle/7ob72NzoC1dbvKuB7"
-        ) %>
-      </div>
-
       <%= render BlockScoutWeb.LayoutView, "_cookie_banner.html", assigns %>
-=======
-      <div class="cookie-banner" hidden data-selector="cookie-banner">
-        <div class="cookie-banner-text text-center p-4" data-selector="cookies-banner">
-          <%= gettext("We use cookies on our site to allow tracking of pages and links to help us improve your experience. By selecting Agree, you consent to our use of cookies in accordance with our ") %>
-          <%= link(
-            gettext("Privacy Policy."),
-            to: "https://celo.org/privacy"
-          ) %>
-          <div class="mt-3">
-            <button class="btn btn-disagree d-inline mr-4" data-selector="decline-cookies">Disagree</button>
-            <button class="btn btn-agree d-inline" data-selector="accept-cookies">Agree</button>
-          </div>
-        </div>
-      </div>
->>>>>>> 0ef04e21
       <%= render BlockScoutWeb.LayoutView, "_topnav.html", assigns %>
 
       <main class="pt-5">
