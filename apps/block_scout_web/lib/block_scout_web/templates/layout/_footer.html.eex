--- conflicted
+++ resolved
@@ -19,24 +19,12 @@
       <div class="col-xs-12 col-lg-3">
         <p class="footer-info-text"><%= gettext("Blockscout is a tool for inspecting and analyzing EVM based blockchains. Blockchain explorer for the Celo Network.") %></p>
         <div class="footer-social-icons">
-<<<<<<< HEAD
           <a href="https://github.com/celo-org/blockscout" rel="noreferrer" target="_blank" class="footer-social-icon" title='<%= gettext("Github") %>'>
-            <i class="fab fa-github"></i>
+              <div class="footer-social-icon-container fontawesome-icon github"></div>
           </a>
           <a href="https://www.twitter.com/CeloOrg/" rel="noreferrer" target="_blank" class="footer-social-icon" title='<%= gettext("Twitter") %>'>
-            <i class="fab fa-twitter"></i>
+              <div class="footer-social-icon-container fontawesome-icon twitter"></div>
           </a>
-=======
-          <a href="https://github.com/blockscout/blockscout" rel="noreferrer" target="_blank" class="footer-social-icon" title='<%= gettext("Github") %>'>
-            <div class="footer-social-icon-container fontawesome-icon github"></div>
-          </a>
-          <a href="https://www.twitter.com/blockscoutcom/" rel="noreferrer" target="_blank" class="footer-social-icon" title='<%= gettext("Twitter") %>'>
-            <div class="footer-social-icon-container fontawesome-icon twitter"></div>
-          </a>
-          <a href="https://t.me/poa_network" rel="noreferrer" target="_blank" class="footer-social-icon" title='<%= gettext("Telegram") %>'>
-            <div class="footer-social-icon-container fontawesome-icon telegram"></div>
-          </a>
->>>>>>> f9336020
         </div>
       </div>
 
