<tr data-identifier-hash="<%= @token.contract_address_hash %>">
  <td class="stakes-td">
      <!-- incremented number by order in the list -->
      <span class="color-lighten">
        <%= @index %>
      </span>
  </td>
  <td class="stakes-td token-name">
    <% token = token_display_name(@token) %>
    <div class="centered-container">
      <div>
        <div style="display: table;">
          <%= if System.get_env("DISPLAY_TOKEN_ICONS") === "true" do %>
            <% foreign_chain_id = if Map.has_key?(@bridged_token, :foreign_chain_id), do: @bridged_token.foreign_chain_id, else: nil %>
            <% chain_id_for_token_icon = if foreign_chain_id, do: foreign_chain_id |> Decimal.to_integer() |> to_string(), else: System.get_env("CHAIN_ID") %>
            <% foreign_token_contract_address_hash = if Map.has_key?(@bridged_token, :foreign_token_contract_address_hash), do: Address.checksum(@bridged_token.foreign_token_contract_address_hash), else: nil %>
            <% token_hash_for_token_icon = if foreign_token_contract_address_hash, do: foreign_token_contract_address_hash, else: Address.checksum(@token.contract_address_hash) %>
<<<<<<< HEAD
            <% token_icon_url = Explorer.Chain.get_token_icon_url_by(chain_id_for_token_icon, token_hash_for_token_icon) %>
            <%= if token_icon_url do %>
                <img heigth=15 width=15 src="<%= token_icon_url %>" style="margin-top: -3px;" class="mr-1"/>
            <% end %>
=======
            <%=
              render BlockScoutWeb.TokensView,
              "_token_icon.html",
              chain_id: chain_id_for_token_icon,
              address: token_hash_for_token_icon
            %>
>>>>>>> b5bae303
          <% end %>
          <%= link(token,
            to: token_path(BlockScoutWeb.Endpoint, :show, @token.contract_address_hash),
            "data-test": "token_link",
            class: "text-truncate pre-wrap") %>
          <%= if owl_token_amb?(@token.contract_address.hash) do %>
            <span
              data-toggle="tooltip"
              data-placement="top"
              data-html="true"
              title="<%= owl_token_amb_info() %>">
              <%= render BlockScoutWeb.CommonComponentsView, "_info.html", extra_class: "ml-1" %>
            </span>
          <% end %>
          <%= if owl_token_omni?(@token.contract_address.hash) do %>
            <span
              data-toggle="tooltip"
              data-placement="top"
              data-html="true"
              title="<%= owl_token_omni_info() %>">
              <%= render BlockScoutWeb.CommonComponentsView, "_info.html", extra_class: "ml-1" %>
            </span>
          <% end %>
          <%= if @bridged_token.custom_metadata do %>
            <div class="card-subtitle list-title-description" style="display: table-row; text-align: left"><%= @bridged_token.custom_metadata %></div>
          <% end %>
        </div>
      </div>
      <%= if @bridged_token && @bridged_token.type do %>
        <div class="bs-label right <%= @bridged_token.type %>"><%= String.upcase(@bridged_token.type) %></div>
      <% end %>
      <%= if @bridged_token && @bridged_token.foreign_chain_id do %>
        <% tag = Chain.chain_id_display_name(@bridged_token.foreign_chain_id) %>
        <div class="bs-label right ml-2 destination-<%= tag %>"><%= String.upcase(tag) %></div>
      <% end %>
    </div>
  </td>
  <td class="stakes-td">
    <%= render BlockScoutWeb.AddressView,
      "_link.html",
      address: @token.contract_address,
      contract: true,
      use_custom_tooltip: false
    %>
  </td>
  <td class="stakes-td token-total-supply">
    <%= if decimals?(@token) do %>
      <span data-test="token_supply"><%= format_according_to_decimals(@token.total_supply, @token.decimals) %></span>
    <% else %>
      <span data-test="token_supply"><%= format_integer_to_currency(@token.total_supply) %></span>
    <% end %> <%= @token.symbol %>
  </td>
  <td class="stakes-td">
    <span class="mr-4">
      <span data-test="transaction_count">
        <%= @token.holder_count %>
      </span>
    </span>
  </td>
  <%= if @destination == :eth do %>
    <td class="stakes-td">
      <span class="mr-4">
        <span data-test="tvl">
          <% usd_val = bridged_token_usd_cap(@bridged_token, @token) %>
          <%= if Decimal.cmp(usd_val, 0) == :gt do %>
            <%= ChainView.format_usd_value(usd_val) %>
          <% end %>
        </span>
      </span>
    </td>
  <% end %>
</tr><|MERGE_RESOLUTION|>--- conflicted
+++ resolved
@@ -15,19 +15,12 @@
             <% chain_id_for_token_icon = if foreign_chain_id, do: foreign_chain_id |> Decimal.to_integer() |> to_string(), else: System.get_env("CHAIN_ID") %>
             <% foreign_token_contract_address_hash = if Map.has_key?(@bridged_token, :foreign_token_contract_address_hash), do: Address.checksum(@bridged_token.foreign_token_contract_address_hash), else: nil %>
             <% token_hash_for_token_icon = if foreign_token_contract_address_hash, do: foreign_token_contract_address_hash, else: Address.checksum(@token.contract_address_hash) %>
-<<<<<<< HEAD
-            <% token_icon_url = Explorer.Chain.get_token_icon_url_by(chain_id_for_token_icon, token_hash_for_token_icon) %>
-            <%= if token_icon_url do %>
-                <img heigth=15 width=15 src="<%= token_icon_url %>" style="margin-top: -3px;" class="mr-1"/>
-            <% end %>
-=======
             <%=
               render BlockScoutWeb.TokensView,
               "_token_icon.html",
               chain_id: chain_id_for_token_icon,
               address: token_hash_for_token_icon
             %>
->>>>>>> b5bae303
           <% end %>
           <%= link(token,
             to: token_path(BlockScoutWeb.Endpoint, :show, @token.contract_address_hash),
