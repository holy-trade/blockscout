<section>
  <%= render BlockScoutWeb.Advertisement.TextAdView, "index.html", conn: @conn %>
  <div class="row">
    <div class="col-md-12 js-ad-dependant-mb-2">
      <!-- Block Details -->
      <div class="card js-ad-dependant-mb-2">
        <div class="card-body transaction-details">
          <dl class="pagination-container">
            <h1 class="card-title" data-test="detail_type">
              <%= gettext("%{block_type} Details", block_type: block_type(@block)) %>
            </h1>
              <ul class="pagination">
                <li class="page-item">
                    <a
                        <%= if false do %>disabled<% end %>
                        class="page-link"
                        href='<%= block_path(@conn, :show, @block.number - 1) %>'
                        <%= if true do %>data-prev-page-button<% end %>>
                        <svg xmlns="http://www.w3.org/2000/svg" width="6" height="10">
                            <path fill-rule="evenodd" d="M2.358 5l3.357 3.358a.959.959 0 1 1-1.357 1.357L.502 5.859c-.076-.042-.153-.08-.217-.144A.949.949 0 0 1 .011 5a.949.949 0 0 1 .274-.715c.064-.064.142-.102.217-.145L4.358.285a.959.959 0 1 1 1.357 1.357L2.358 5z"/>
                        </svg>
                    </a>
                </li>
                 <li class="page-item"><a class="page-link no-hover" href data-page-number><%= gettext "Block" %> <%= @block.number %></a>
                </li>
                <li class="page-item">
                    <a
                        <%= if false do %>disabled<% end %>
                        class="page-link"
                        href='<%= block_path(@conn, :show, @block.number + 1) %>'
                        <%= if true do %>data-next-page-button<% end %>>
                        <svg xmlns="http://www.w3.org/2000/svg" width="6" height="10">
                            <path fill-rule="evenodd" d="M5.715 5.715c-.064.064-.141.102-.217.144L1.642 9.715A.959.959 0 1 1 .285 8.358L3.642 5 .285 1.642A.959.959 0 1 1 1.642.285L5.498 4.14c.075.043.153.081.217.145A.949.949 0 0 1 5.989 5a.949.949 0 0 1-.274.715z"/>
                        </svg>
                    </a>
                </li>
              </ul>
          </dl>
          <!-- Block Height -->
          <dl class="row">
            <dt class="col-sm-3 col-lg-2 text-muted">
              <%= render BlockScoutWeb.CommonComponentsView, "_i_tooltip_2.html",
              text: gettext("The block height of a particular block is defined as the number of blocks preceding it in the blockchain.") %>
              <%= if block_type(@block) == "Block" do %>
                <%= gettext("Block Height") %>
              <% else %>
                <%= gettext("%{block_type} Height", block_type: block_type(@block)) %>
              <% end %>
            </dt>
            <dd class="col-sm-9 col-lg-10" data-test="block_detail_number">
              <%= if block_type(@block) == "Block" do %>
                <%= @block.number %> <%= if @block.number == 0, do: " - " <> gettext("Genesis Block")%>
              <% else %>
                <%= link(@block, to: block_path(BlockScoutWeb.Endpoint, :show, @block.number)) %>
              <% end %>
            </dd>
          </dl>
          <!-- Timestamp -->
          <dl class="row">
            <dt class="col-sm-3 col-lg-2 text-muted">
              <%= render BlockScoutWeb.CommonComponentsView, "_i_tooltip_2.html",
              text: gettext("Date & time at which block was produced.") %>
              <%= gettext("Timestamp") %>
            </dt>
            <dd class="col-sm-9 col-lg-10" data-from-now="<%= @block.timestamp %>"></dd>
          </dl>
          <!-- # of Transactions -->
          <dl class="row">
            <dt class="col-sm-3 col-lg-2 text-muted">
              <%= render BlockScoutWeb.CommonComponentsView, "_i_tooltip_2.html",
              text: gettext("The number of transactions in the block.") %>
              <%= gettext("Transactions") %>
            </dt>
            <dd class="col-sm-9 col-lg-10">
            <%= if @block_transaction_count == 1 do %>
              <%= gettext "%{count} Transaction", count: @block_transaction_count %>
            <% else %>
              <%= gettext "%{count} Transactions", count: @block_transaction_count %>
            <% end %>
            <a href="#txs"><i class="fas fa-eye" style="font-size: 9.8px; position: absolute; bottom: 4.6px; margin-left: 5px;"></i></a></dd>
          </dl>
          <!-- Miner/Validator -->
          <dl class="row">
            <dt class="col-sm-3 col-lg-2 text-muted">
              <%= render BlockScoutWeb.CommonComponentsView, "_i_tooltip_2.html",
              text: gettext("A block producer who successfully included the block onto the blockchain.") %>
              <%= gettext("Miner") %>
            </dt>
            <dd class="col-sm-9 col-lg-10"><%= render BlockScoutWeb.AddressView, "_link.html", address: @block.miner, contract: false, class: "", use_custom_tooltip: false, show_full_hash: true %>
              <%= render BlockScoutWeb.CommonComponentsView, "_btn_copy.html",
                additional_classes: ["btn-copy-icon-small", "btn-copy-icon-custom", "btn-copy-icon-no-borders"],
                clipboard_text: @block.miner,
                aria_label: gettext("Copy Address"),
                title: gettext("Copy Address") %>
              </dd>
          </dl>
          <!-- Size -->
          <dl class="row">
            <dt class="col-sm-3 col-lg-2 text-muted">
              <%= render BlockScoutWeb.CommonComponentsView, "_i_tooltip_2.html",
              text: gettext("Size of the block in bytes.") %>
              <%= gettext("Size") %>
            </dt>
            <dd class="col-sm-9 col-lg-10"><%= Cldr.Unit.new(:byte, @block.size) |> cldr_unit_to_string!() %></dd>
          </dl>
          <!-- Hash -->
          <dl class="row">
            <dt class="col-sm-3 col-lg-2 text-muted">
              <%= render BlockScoutWeb.CommonComponentsView, "_i_tooltip_2.html",
              text: gettext("The SHA256 hash of the block.") %>
              <%= gettext("Hash") %>
            </dt>
            <dd class="col-sm-9 col-lg-10"><%= to_string(@block.hash) %>
                <%= render BlockScoutWeb.CommonComponentsView, "_btn_copy.html",
                  additional_classes: ["btn-copy-icon-small", "btn-copy-icon-custom", "btn-copy-icon-no-borders"],
                  clipboard_text: to_string(@block.hash),
                  aria_label: gettext("Copy Hash"),
                  title: gettext("Copy Hash") %>
            </dd>
          </dl>
          <%= unless @block.number == 0 do %>
            <!-- Parent Hash -->
            <dl class="row">
              <dt class="col-sm-3 col-lg-2 text-muted">
                <%= render BlockScoutWeb.CommonComponentsView, "_i_tooltip_2.html",
                text: gettext("The hash of the block from which this block was generated.") %>
                <%= gettext("Parent Hash") %>
              </dt>
              <dd class="col-sm-9 col-lg-10"><%= link(
                                                        @block.parent_hash,
                                                        class: "transaction__link",
                                                        to: block_path(@conn, :show, @block.number - 1)
                                                      ) %>
                  <%= render BlockScoutWeb.CommonComponentsView, "_btn_copy.html",
                    additional_classes: ["btn-copy-icon-small", "btn-copy-icon-custom", "btn-copy-icon-no-borders"],
                    clipboard_text: to_string(@block.parent_hash),
                    aria_label: gettext("Copy Parent Hash"),
                    title: gettext("Copy Parent Hash") %>
              </dd>
            </dl>
          <% end %>
<<<<<<< HEAD

          <!-- Round number -->
          <dl class="row">
            <dt class="col-sm-3 text-muted"><%= gettext "Round number" %></dt>
            <dd class="col-sm-9">
              <span data-toggle="tooltip" data-placement="top" title="" data-original-title="On which round was the block finalized"><%= @block.round |> round_to_string! %></span>
            </dd>
          </dl>

          <!-- Difficulty value
=======
          <!-- Difficulty -->
>>>>>>> 2a723f46
          <dl class="row">
            <dt class="col-sm-3 col-lg-2 text-muted">
              <%= render BlockScoutWeb.CommonComponentsView, "_i_tooltip_2.html",
              text: gettext("Block difficulty for miner, used to calibrate block generation time (Note: constant in POA based networks).") %>
              <%= gettext("Difficulty") %>
            </dt>
            <dd class="col-sm-9 col-lg-10"><%= @block.difficulty |> Decimal.to_integer() |> BlockScoutWeb.Cldr.Number.to_string! %></dd>
          </dl>
<<<<<<< HEAD
          -->

=======
>>>>>>> 2a723f46
          <%= if block_type(@block) == "Block" do %>
            <!-- Total Difficulty
            <dl class="row">
              <dt class="col-sm-3 col-lg-2 text-muted">
                <%= render BlockScoutWeb.CommonComponentsView, "_i_tooltip_2.html",
                text: gettext("Total difficulty of the chain until this block.") %>
                <%= gettext("Total Difficulty") %>
              </dt>
              <dd class="col-sm-9 col-lg-10"><%= @block.total_difficulty |> Decimal.to_integer() |> BlockScoutWeb.Cldr.Number.to_string! %></dd>
            </dl>
            <!-- Gas Used -->
            <dl class="row">
              <dt class="col-sm-3 col-lg-2 text-muted">
                <%= render BlockScoutWeb.CommonComponentsView, "_i_tooltip_2.html",
                text: gettext("The total gas amount used in the block and its percentage of gas filled in the block.") %>
                <%= gettext("Gas Used") %>
              </dt>
              <dd class="col-sm-9 col-lg-10"><%= @block.gas_used |> BlockScoutWeb.Cldr.Number.to_string! %> | <%= (Decimal.to_integer(@block.gas_used) / Decimal.to_integer(@block.gas_limit)) |> BlockScoutWeb.Cldr.Number.to_string!(format: "#.#%") %></dd>
            </dl>
            <!-- Gas Limit -->
            <dl class="row">
              <dt class="col-sm-3 col-lg-2 text-muted">
                <%= render BlockScoutWeb.CommonComponentsView, "_i_tooltip_2.html",
                text: gettext("Total gas limit provided by all transactions in the block.") %>
                <%= gettext("Gas Limit") %>
              </dt>
              <dd class="col-sm-9 col-lg-10"><%= BlockScoutWeb.Cldr.Number.to_string!(@block.gas_limit) %></dd>
            </dl>
<<<<<<< HEAD
            -->

            <!-- Nonce
=======
            <!-- Nonce -->
>>>>>>> 2a723f46
            <dl class="row">
              <dt class="col-sm-3 col-lg-2 text-muted">
                <%= render BlockScoutWeb.CommonComponentsView, "_i_tooltip_2.html",
                text: gettext("64-bit hash of value verifying proof-of-work (note: null for POA chains).") %>
                <%= gettext("Nonce") %>
              </dt>
              <dd class="col-sm-9 col-lg-10"><%= to_string(@block.nonce) %></dd>
            </dl>
<<<<<<< HEAD
            -->

=======
          <% end %>
          <%= if show_reward?(@block.rewards) do %>
            <hr>
            <%= for block_reward <- @block.rewards do %>
                <dl class="row">
                  <dt class="col-sm-3 col-lg-2 text-muted">
                    <%= render BlockScoutWeb.CommonComponentsView, "_i_tooltip_2.html",
                    text: gettext("Amount of distributed reward. Miners receive a static block reward + Tx fees + uncle fees.") %>
                    <%= block_reward_text(block_reward, @block.miner.hash) %>
                  </dt>
                  <dd class="col-sm-9 col-lg-10"><%= format_wei_value(block_reward.reward, :ether) %></dd>
                </dl>
            <% end %>
          <% end %>
          <%= if block_type(@block) == "Block" do %>
>>>>>>> 2a723f46
            <%= if length(@block.uncle_relations) > 0 do %>
              <!-- Uncles -->
              <dl class="row">
                <dt class="col-sm-3 col-lg-2 text-muted">
                  <%= render BlockScoutWeb.CommonComponentsView, "_i_tooltip_2.html",
                  text: gettext("Index position(s) of referenced stale blocks.") %>
                  <%= gettext("Uncles") %>
                </dt>
                <dd class="col-sm-9 col-lg-10"><%= for {relation, index} <- Enum.with_index(@block.uncle_relations) do %>
                    <%= link(
                        gettext("Position %{index}", index: index),
                        class: "transaction__link",
                        "data-toggle": "tooltip",
                        "data-placement": "top" ,
                        "data-test": "uncle_link",
                        "data-uncle-hash": to_string(relation.uncle_hash),
                        to: block_path(@conn, :show, relation.uncle_hash)
                      ) %><%= if index < length(@block.uncle_relations) - 1 do %>,<% end %>
                  <% end %></dd>
              </dl>
            <% end %>
<<<<<<< HEAD

            <!-- Otherwise it will be displayed in its own block -->
            <%= if show_reward?(@block.rewards) do %>
              <dl class="row">
                <dt class="col-sm-3 text-muted"><%= gettext "Gas Used" %></dt>
                <dd class="col-sm-9">
                  <span data-toggle="tooltip" data-placement="top" title="" data-original-title="Total gas used by all transactions in this block (limit)."><%= @block.gas_used |> BlockScoutWeb.Cldr.Number.to_string! %></span>
                  <span class="text-muted" data-toggle="tooltip" data-placement="top" title="" data-original-title="Total gas used by all transactions in this block (% used).">(<%= (Decimal.to_integer(@block.gas_used) / Decimal.to_integer(@block.gas_limit)) |> BlockScoutWeb.Cldr.Number.to_string!(format: "#.#%") %>)</span>
                </dt>
              </dl>
              <dl class="row mb-0">
                <dt class="col-sm-3 text-muted"><%= gettext "Gas Limit" %></dt>
                <dd class="col-sm-9">
                  <span data-toggle="tooltip" data-placement="top" title="" data-original-title="The maximum gas allowed in this block."><%= BlockScoutWeb.Cldr.Number.to_string!(@block.gas_limit) %></span>
                </dd>
              </dl>
            <% end %>
          <% end %>
        </div>
      </div>
    </div>

    <div class="col-md-12 col-lg-4 d-flex flex-column flex-md-row flex-lg-column pl-0-md js-ad-dependant-mb-2">

      <!-- Validator -->
      <div class="card card-background-1 flex-grow-1">
        <div class="card-body card-body-flex-column-space-between">
          <h2 class="card-title balance-card-title"><%= gettext "Validator" %></h2>
          <div class="text-right">
            <!-- Validator's Name -->
            <span
              data-toggle="tooltip"
              data-placement="top"
              data-template="<div class='tooltip tooltip-inversed-color tooltip-validator-details' role='tooltip'><div class='arrow'></div><div class='tooltip-inner'></div></div>"
              title="<%= @block.miner %>">
              <h3 class="address-balance-text text-truncate" >

                <%= render BlockScoutWeb.AddressView,
                  "_link.html",
                  address: block_miner(@block),
                  contract: false,
                  class: "",
                  use_custom_tooltip: true %>
              </h3>
            </span>
          </div>
        </div>
      </div>

      <!-- Validator Reward or Gas-->
      <div class="card flex-grow-1 ml-0 ml-md-5 ml-lg-0 js-ad-dependant-mb-2">
        <div class="card-body card-body-flex-column-space-between">
          <%= if show_reward?(@block.rewards) do %>
            <h2 class="card-title balance-card-title"><%= gettext "Block Rewards" %></h2>
            <div class="text-right" style="margin-left: 50%;" data-toggle="tooltip" data-placement="top" title="" data-original-title="Amount of distributed reward. Miners receive a static block reward + Tx fees + uncle fees.">
              <%= for block_reward <- @block.rewards do %>
                <p class="address-current-balance"><%= block_reward_text(block_reward, @block.miner.hash) %> <span class="text-muted"><%= format_wei_value(block_reward.reward, :ether) %></span></p>
              <% end %>
            </div>
          <% else %>
            <h2 class="card-title balance-card-title"><%= gettext "Gas Used" %></h2>
            <div class="text-right">
              <h3 class="address-balance-text">
                <%= @block.gas_used |> BlockScoutWeb.Cldr.Number.to_string! %>
                <span class="text-muted">(<%= (Decimal.to_integer(@block.gas_used) / Decimal.to_integer(@block.gas_limit)) |> BlockScoutWeb.Cldr.Number.to_string!(format: "#.#%") %>)</span>
              </h3>
              <p class="address-current-balance"><%= @block.gas_limit |> BlockScoutWeb.Cldr.Number.to_string! %>
              <%= " "%>
              <%= gettext "Gas Limit" %></p>
            </div>
=======
>>>>>>> 2a723f46
          <% end %>
        </div>
      </div>
    </div>
</section>

<%= render BlockScoutWeb.Advertisement.BannersAdView, "_banner_728.html", conn: @conn %><|MERGE_RESOLUTION|>--- conflicted
+++ resolved
@@ -84,9 +84,10 @@
             <dt class="col-sm-3 col-lg-2 text-muted">
               <%= render BlockScoutWeb.CommonComponentsView, "_i_tooltip_2.html",
               text: gettext("A block producer who successfully included the block onto the blockchain.") %>
-              <%= gettext("Miner") %>
-            </dt>
-            <dd class="col-sm-9 col-lg-10"><%= render BlockScoutWeb.AddressView, "_link.html", address: @block.miner, contract: false, class: "", use_custom_tooltip: false, show_full_hash: true %>
+              <%= gettext("Validator") %>
+            </dt>
+            <dd class="col-sm-9 col-lg-10">
+              <%= render BlockScoutWeb.AddressView, "_link.html", address: block_miner(@block), contract: false, class: "", use_custom_tooltip: false, show_full_hash: true %>
               <%= render BlockScoutWeb.CommonComponentsView, "_btn_copy.html",
                 additional_classes: ["btn-copy-icon-small", "btn-copy-icon-custom", "btn-copy-icon-no-borders"],
                 clipboard_text: @block.miner,
@@ -139,20 +140,20 @@
               </dd>
             </dl>
           <% end %>
-<<<<<<< HEAD
 
           <!-- Round number -->
           <dl class="row">
-            <dt class="col-sm-3 text-muted"><%= gettext "Round number" %></dt>
-            <dd class="col-sm-9">
-              <span data-toggle="tooltip" data-placement="top" title="" data-original-title="On which round was the block finalized"><%= @block.round |> round_to_string! %></span>
+            <dt class="col-sm-3 col-lg-2 text-muted">
+                  <%= render BlockScoutWeb.CommonComponentsView, "_i_tooltip_2.html",
+                  text: gettext("On which round was the block finalized") %>
+                  <%= gettext "Round number" %>
+                </dt>
+            <dd class="col-sm-9 col-lg-10">
+              <%= @block.round |> round_to_string! %>
             </dd>
           </dl>
 
-          <!-- Difficulty value
-=======
-          <!-- Difficulty -->
->>>>>>> 2a723f46
+          <!-- Difficulty
           <dl class="row">
             <dt class="col-sm-3 col-lg-2 text-muted">
               <%= render BlockScoutWeb.CommonComponentsView, "_i_tooltip_2.html",
@@ -161,11 +162,8 @@
             </dt>
             <dd class="col-sm-9 col-lg-10"><%= @block.difficulty |> Decimal.to_integer() |> BlockScoutWeb.Cldr.Number.to_string! %></dd>
           </dl>
-<<<<<<< HEAD
           -->
 
-=======
->>>>>>> 2a723f46
           <%= if block_type(@block) == "Block" do %>
             <!-- Total Difficulty
             <dl class="row">
@@ -176,6 +174,8 @@
               </dt>
               <dd class="col-sm-9 col-lg-10"><%= @block.total_difficulty |> Decimal.to_integer() |> BlockScoutWeb.Cldr.Number.to_string! %></dd>
             </dl>
+            -->
+
             <!-- Gas Used -->
             <dl class="row">
               <dt class="col-sm-3 col-lg-2 text-muted">
@@ -194,13 +194,8 @@
               </dt>
               <dd class="col-sm-9 col-lg-10"><%= BlockScoutWeb.Cldr.Number.to_string!(@block.gas_limit) %></dd>
             </dl>
-<<<<<<< HEAD
-            -->
 
             <!-- Nonce
-=======
-            <!-- Nonce -->
->>>>>>> 2a723f46
             <dl class="row">
               <dt class="col-sm-3 col-lg-2 text-muted">
                 <%= render BlockScoutWeb.CommonComponentsView, "_i_tooltip_2.html",
@@ -209,10 +204,8 @@
               </dt>
               <dd class="col-sm-9 col-lg-10"><%= to_string(@block.nonce) %></dd>
             </dl>
-<<<<<<< HEAD
             -->
 
-=======
           <% end %>
           <%= if show_reward?(@block.rewards) do %>
             <hr>
@@ -228,7 +221,6 @@
             <% end %>
           <% end %>
           <%= if block_type(@block) == "Block" do %>
->>>>>>> 2a723f46
             <%= if length(@block.uncle_relations) > 0 do %>
               <!-- Uncles -->
               <dl class="row">
@@ -250,7 +242,6 @@
                   <% end %></dd>
               </dl>
             <% end %>
-<<<<<<< HEAD
 
             <!-- Otherwise it will be displayed in its own block -->
             <%= if show_reward?(@block.rewards) do %>
@@ -272,61 +263,6 @@
         </div>
       </div>
     </div>
-
-    <div class="col-md-12 col-lg-4 d-flex flex-column flex-md-row flex-lg-column pl-0-md js-ad-dependant-mb-2">
-
-      <!-- Validator -->
-      <div class="card card-background-1 flex-grow-1">
-        <div class="card-body card-body-flex-column-space-between">
-          <h2 class="card-title balance-card-title"><%= gettext "Validator" %></h2>
-          <div class="text-right">
-            <!-- Validator's Name -->
-            <span
-              data-toggle="tooltip"
-              data-placement="top"
-              data-template="<div class='tooltip tooltip-inversed-color tooltip-validator-details' role='tooltip'><div class='arrow'></div><div class='tooltip-inner'></div></div>"
-              title="<%= @block.miner %>">
-              <h3 class="address-balance-text text-truncate" >
-
-                <%= render BlockScoutWeb.AddressView,
-                  "_link.html",
-                  address: block_miner(@block),
-                  contract: false,
-                  class: "",
-                  use_custom_tooltip: true %>
-              </h3>
-            </span>
-          </div>
-        </div>
-      </div>
-
-      <!-- Validator Reward or Gas-->
-      <div class="card flex-grow-1 ml-0 ml-md-5 ml-lg-0 js-ad-dependant-mb-2">
-        <div class="card-body card-body-flex-column-space-between">
-          <%= if show_reward?(@block.rewards) do %>
-            <h2 class="card-title balance-card-title"><%= gettext "Block Rewards" %></h2>
-            <div class="text-right" style="margin-left: 50%;" data-toggle="tooltip" data-placement="top" title="" data-original-title="Amount of distributed reward. Miners receive a static block reward + Tx fees + uncle fees.">
-              <%= for block_reward <- @block.rewards do %>
-                <p class="address-current-balance"><%= block_reward_text(block_reward, @block.miner.hash) %> <span class="text-muted"><%= format_wei_value(block_reward.reward, :ether) %></span></p>
-              <% end %>
-            </div>
-          <% else %>
-            <h2 class="card-title balance-card-title"><%= gettext "Gas Used" %></h2>
-            <div class="text-right">
-              <h3 class="address-balance-text">
-                <%= @block.gas_used |> BlockScoutWeb.Cldr.Number.to_string! %>
-                <span class="text-muted">(<%= (Decimal.to_integer(@block.gas_used) / Decimal.to_integer(@block.gas_limit)) |> BlockScoutWeb.Cldr.Number.to_string!(format: "#.#%") %>)</span>
-              </h3>
-              <p class="address-current-balance"><%= @block.gas_limit |> BlockScoutWeb.Cldr.Number.to_string! %>
-              <%= " "%>
-              <%= gettext "Gas Limit" %></p>
-            </div>
-=======
->>>>>>> 2a723f46
-          <% end %>
-        </div>
-      </div>
-    </div>
 </section>
 
 <%= render BlockScoutWeb.Advertisement.BannersAdView, "_banner_728.html", conn: @conn %>