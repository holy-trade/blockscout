<% burned_fee = if !is_nil(@block.base_fee_per_gas), do: Wei.mult(@block.base_fee_per_gas, BlockBurnedFeeCounter.fetch(@block.hash)), else: nil %>
<% priority_fee = if !is_nil(@block.base_fee_per_gas), do: BlockPriorityFeeCounter.fetch(@block.hash), else: nil %>
<section>
  <div class="row">
    <div class="col-md-12 mb-2">
      <!-- Block Details -->
      <div class="card mb-2">
        <div class="card-body fs-14" style="line-height: 32px;">
          <dl class="pagination-container">
            <h1 class="card-title" data-test="detail_type">
              <%= gettext("%{block_type} Details", block_type: block_type(@block)) %>
            </h1>
              <ul class="pagination">
                <li class="page-item">
                    <a
                        <%= if false do %>disabled<% end %>
                        class="page-link"
                        href='<%= block_path(@conn, :show, @block.number - 1) %>'
                        <%= if true do %>data-prev-page-button<% end %>>
                        <svg xmlns="http://www.w3.org/2000/svg" width="6" height="10">
                            <path fill-rule="evenodd" d="M2.358 5l3.357 3.358a.959.959 0 1 1-1.357 1.357L.502 5.859c-.076-.042-.153-.08-.217-.144A.949.949 0 0 1 .011 5a.949.949 0 0 1 .274-.715c.064-.064.142-.102.217-.145L4.358.285a.959.959 0 1 1 1.357 1.357L2.358 5z"/>
                        </svg>
                    </a>
                </li>
                 <li class="page-item"><a class="page-link no-hover" href data-page-number><%= gettext "Block" %> <%= @block.number %></a>
                </li>
                <li class="page-item">
                    <a
                        <%= if false do %>disabled<% end %>
                        class="page-link"
                        href='<%= block_path(@conn, :show, @block.number + 1) %>'
                        <%= if true do %>data-next-page-button<% end %>>
                        <svg xmlns="http://www.w3.org/2000/svg" width="6" height="10">
                            <path fill-rule="evenodd" d="M5.715 5.715c-.064.064-.141.102-.217.144L1.642 9.715A.959.959 0 1 1 .285 8.358L3.642 5 .285 1.642A.959.959 0 1 1 1.642.285L5.498 4.14c.075.043.153.081.217.145A.949.949 0 0 1 5.989 5a.949.949 0 0 1-.274.715z"/>
                        </svg>
                    </a>
                </li>
              </ul>
          </dl>
          <!-- Block Height -->
          <dl class="row">
            <dt class="col-sm-3 col-lg-2 text-muted">
              <%= render BlockScoutWeb.CommonComponentsView, "_i_tooltip_2.html",
              text: gettext("The block height of a particular block is defined as the number of blocks preceding it in the blockchain.") %>
              <%= if block_type(@block) == "Block" or Explorer.Celo.EpochUtil.is_epoch_block?(@block.number) do %>
                <%= gettext("Block Height") %>
              <% else %>
                <%= gettext("%{block_type} Height", block_type: block_type(@block)) %>
              <% end %>
            </dt>
            <dd class="col-sm-9 col-lg-10" data-test="block_detail_number">
              <%= if block_type(@block) == "Block" do %>
                <%= @block.number %> <%= if @block.number == 0, do: " - " <> gettext("Genesis Block")%>
              <% else %>
                <%= link(@block, to: block_path(BlockScoutWeb.Endpoint, :show, @block.number)) %>
              <% end %>
            </dd>
          </dl>
          <!-- Timestamp -->
          <dl class="row">
            <dt class="col-sm-3 col-lg-2 text-muted">
              <%= render BlockScoutWeb.CommonComponentsView, "_i_tooltip_2.html",
              text: gettext("Date & time at which block was produced.") %>
              <%= gettext("Timestamp") %>
            </dt>
            <dd class="col-sm-9 col-lg-10" data-from-now="<%= @block.timestamp %>"></dd>
          </dl>
          <!-- # of Transactions -->
          <dl class="row">
            <dt class="col-sm-3 col-lg-2 text-muted">
              <%= render BlockScoutWeb.CommonComponentsView, "_i_tooltip_2.html",
              text: gettext("The number of transactions in the block.") %>
              <%= gettext("Transactions") %>
            </dt>
            <dd class="col-sm-9 col-lg-10">
<<<<<<< HEAD
              <a href="#txs" class="page-link bs-label large btn-no-border-link-to-tems">
=======
              <a href="#txs" class="page-link bs-label large btn-no-border-transactions">
>>>>>>> a9037ce0
                <%= if @block_transaction_count == 1 do %>
                  <%= gettext "%{count} Transaction", count: @block_transaction_count %>
                <% else %>
                  <%= gettext "%{count} Transactions", count: @block_transaction_count %>
                <% end %>
              </a>
            </dd>
          </dl>
<<<<<<< HEAD
          <!-- # of Epoch Transactions -->
          <%= if Explorer.Celo.EpochUtil.is_epoch_block?(@block.number) and System.get_env("DISPLAY_REWARDS") === "true" do %>
          <dl class="row">
            <dt class="col-sm-3 col-lg-2 text-muted">
              <%= render BlockScoutWeb.CommonComponentsView, "_i_tooltip_2.html",
              text: gettext("The number of epoch transactions in the block.") %>
              <%= gettext("Epoch Transactions") %>
            </dt>
            <dd class="col-sm-9 col-lg-10">
              <a href="#a.card-tab" class="page-link bs-label large btn-no-border-link-to-tems">
                <%= gettext "%{count} Epoch Transactions", count: @epoch_transaction_count %>
              </a>
            </dd>
          </dl>
          <% end %>
=======
>>>>>>> a9037ce0
          <!-- Miner/Validator -->
          <%= if System.get_env("HIDE_BLOCK_MINER") !== "true" do %>
            <dl class="row">
              <dt class="col-sm-3 col-lg-2 text-muted">
                <%= render BlockScoutWeb.CommonComponentsView, "_i_tooltip_2.html",
                text: gettext("A block producer who successfully included the block onto the blockchain.") %>
<<<<<<< HEAD
                <%= gettext("Validator") %>
              </dt>
              <dd class="col-sm-9 col-lg-10"><%= render BlockScoutWeb.AddressView, "_link.html", address: block_miner(@block), contract: false, class: "", use_custom_tooltip: false, show_full_hash: true %>
=======
                <%= gettext("Miner") %>
              </dt>
              <dd class="col-sm-9 col-lg-10"><%= render BlockScoutWeb.AddressView, "_link.html", address: @block.miner, contract: false, class: "", use_custom_tooltip: false, show_full_hash: true %>
>>>>>>> a9037ce0
                <%= render BlockScoutWeb.CommonComponentsView, "_btn_copy.html",
                  additional_classes: ["btn-copy-icon-small", "btn-copy-icon-custom", "btn-copy-icon-no-borders"],
                  clipboard_text: @block.miner,
                  aria_label: gettext("Copy Address"),
                  title: gettext("Copy Address") %>
                </dd>
            </dl>
          <% end %>
          <!-- Size -->
          <dl class="row">
            <dt class="col-sm-3 col-lg-2 text-muted">
              <%= render BlockScoutWeb.CommonComponentsView, "_i_tooltip_2.html",
              text: gettext("Size of the block in bytes.") %>
              <%= gettext("Size") %>
            </dt>
            <dd class="col-sm-9 col-lg-10"><%= Cldr.Unit.new(:byte, @block.size) |> cldr_unit_to_string!() %></dd>
          </dl>
          <!-- Hash -->
          <dl class="row">
            <dt class="col-sm-3 col-lg-2 text-muted">
              <%= render BlockScoutWeb.CommonComponentsView, "_i_tooltip_2.html",
              text: gettext("The SHA256 hash of the block.") %>
              <%= gettext("Hash") %>
            </dt>
            <dd class="col-sm-9 col-lg-10"><%= to_string(@block.hash) %>
                <%= render BlockScoutWeb.CommonComponentsView, "_btn_copy.html",
                  additional_classes: ["btn-copy-icon-small", "btn-copy-icon-custom", "btn-copy-icon-no-borders"],
                  clipboard_text: to_string(@block.hash),
                  aria_label: gettext("Copy Hash"),
                  title: gettext("Copy Hash") %>
            </dd>
          </dl>
          <%= unless @block.number == 0 do %>
            <!-- Parent Hash -->
            <dl class="row">
              <dt class="col-sm-3 col-lg-2 text-muted">
                <%= render BlockScoutWeb.CommonComponentsView, "_i_tooltip_2.html",
                text: gettext("The hash of the block from which this block was generated.") %>
                <%= gettext("Parent Hash") %>
              </dt>
              <dd class="col-sm-9 col-lg-10"><%= link(
                                                        @block.parent_hash,
                                                        class: "transaction__link",
                                                        to: block_path(@conn, :show, @block.number - 1)
                                                      ) %>
                  <%= render BlockScoutWeb.CommonComponentsView, "_btn_copy.html",
                    additional_classes: ["btn-copy-icon-small", "btn-copy-icon-custom", "btn-copy-icon-no-borders"],
                    clipboard_text: to_string(@block.parent_hash),
                    aria_label: gettext("Copy Parent Hash"),
                    title: gettext("Copy Parent Hash") %>
              </dd>
            </dl>
          <% end %>

          <!-- Round number -->
          <dl class="row">
            <dt class="col-sm-3 col-lg-2 text-muted">
                  <%= render BlockScoutWeb.CommonComponentsView, "_i_tooltip_2.html",
                  text: gettext("On which round was the block finalized") %>
                  <%= gettext "Round number" %>
                </dt>
            <dd class="col-sm-9 col-lg-10">
              <%= @block.round |> round_to_string! %>
            </dd>
          </dl>

          <!-- Difficulty
          <dl class="row">
            <dt class="col-sm-3 col-lg-2 text-muted">
              <%= render BlockScoutWeb.CommonComponentsView, "_i_tooltip_2.html",
              text: gettext("Block difficulty for miner, used to calibrate block generation time (Note: constant in POA based networks).") %>
              <%= gettext("Difficulty") %>
            </dt>
            <dd class="col-sm-9 col-lg-10"><%= @block.difficulty |> Decimal.to_integer() |> BlockScoutWeb.Cldr.Number.to_string! %></dd>
          </dl>
          -->

          <%= if block_type(@block) == "Block" do %>
            <!-- Total Difficulty
            <dl class="row">
              <dt class="col-sm-3 col-lg-2 text-muted">
                <%= render BlockScoutWeb.CommonComponentsView, "_i_tooltip_2.html",
                text: gettext("Total difficulty of the chain until this block.") %>
                <%= gettext("Total Difficulty") %>
              </dt>
              <dd class="col-sm-9 col-lg-10"><%= @block.total_difficulty |> Decimal.to_integer() |> BlockScoutWeb.Cldr.Number.to_string! %></dd>
            </dl>
            -->

            <!-- Gas Used -->
            <dl class="row">
              <dt class="col-sm-3 col-lg-2 text-muted">
                <%= render BlockScoutWeb.CommonComponentsView, "_i_tooltip_2.html",
                text: gettext("The total gas amount used in the block and its percentage of gas filled in the block.") %>
                <%= gettext("Gas Used") %>
              </dt>
              <dd class="col-sm-9 col-lg-10"><%= @block.gas_used |> BlockScoutWeb.Cldr.Number.to_string! %> | <%= (Decimal.to_integer(@block.gas_used) / Decimal.to_integer(@block.gas_limit)) |> BlockScoutWeb.Cldr.Number.to_string!(format: "#.#%") %></dd>
            </dl>
            <!-- Gas Limit -->
            <dl class="row">
              <dt class="col-sm-3 col-lg-2 text-muted">
                <%= render BlockScoutWeb.CommonComponentsView, "_i_tooltip_2.html",
                text: gettext("Total gas limit provided by all transactions in the block.") %>
                <%= gettext("Gas Limit") %>
              </dt>
              <dd class="col-sm-9 col-lg-10"><%= BlockScoutWeb.Cldr.Number.to_string!(@block.gas_limit) %></dd>
            </dl>

            <!-- Nonce
            <dl class="row">
              <dt class="col-sm-3 col-lg-2 text-muted">
                <%= render BlockScoutWeb.CommonComponentsView, "_i_tooltip_2.html",
                text: gettext("64-bit hash of value verifying proof-of-work (note: null for POA chains).") %>
                <%= gettext("Nonce") %>
              </dt>
              <dd class="col-sm-9 col-lg-10"><%= to_string(@block.nonce) %></dd>
            </dl>
            -->

          <% end %>
          <%= if !is_nil(@block.base_fee_per_gas) do%>
            <!-- Base Fee per Gas -->
            <dl class="row">
                <dt class="col-sm-3 col-lg-2 text-muted">
                  <%= render BlockScoutWeb.CommonComponentsView, "_i_tooltip_2.html",
                  text: gettext("Minimum fee required per unit of gas. Fee adjusts based on network congestion.") %>
                  <%= gettext("Base Fee per Gas") %>
                </dt>
                <dd class="col-sm-9 col-lg-10"><%= format_wei_value(@block.base_fee_per_gas, :gwei) %></dd>
            </dl>
            <!-- Burnt Fees -->
            <dl class="row">
                <dt class="col-sm-3 col-lg-2 text-muted">
                  <%= render BlockScoutWeb.CommonComponentsView, "_i_tooltip_2.html",
                  text: gettext("CELO burned from transactions included in the block (Base fee (per unit of gas) * Gas Used).") %>
                  <%= gettext("Burnt Fees") %>
                </dt>
                <dd class="col-sm-9 col-lg-10"><i class="fas fa-fire i-tooltip-2"></i> <s><%= format_wei_value(burned_fee, :ether) %></s></dd>
            </dl>
            <!-- Priority Fee / Tip -->
            <dl class="row">
                <dt class="col-sm-3 col-lg-2 text-muted">
                  <%= render BlockScoutWeb.CommonComponentsView, "_i_tooltip_2.html",
                  text: gettext("User-defined tips sent to validator for transaction priority/inclusion.") %>
                  <%= gettext("Priority Fee / Tip") %>
                </dt>
                <dd class="col-sm-9 col-lg-10"><%= format_wei_value(%Wei{value: priority_fee}, :ether) %></dd>
            </dl>
          <% end %>
          <%= if !is_nil(@block.base_fee_per_gas) do%>
            <!-- Base Fee per Gas -->
            <dl class="row">
                <dt class="col-sm-3 col-lg-2 text-muted">
                  <%= render BlockScoutWeb.CommonComponentsView, "_i_tooltip_2.html",
                  text: gettext("Minimum fee required per unit of gas. Fee adjusts based on network congestion.") %>
                  <%= gettext("Base Fee per Gas") %>
                </dt>
                <dd class="col-sm-9 col-lg-10"><%= format_wei_value(@block.base_fee_per_gas, :gwei) %></dd>
            </dl>
            <!-- Burnt Fees -->
            <dl class="row">
                <dt class="col-sm-3 col-lg-2 text-muted">
                  <%= render BlockScoutWeb.CommonComponentsView, "_i_tooltip_2.html",
                  text: gettext("xDai burned from transactions included in the block (Base fee (per unit of gas) * Gas Used).") %>
                  <%= gettext("Burnt Fees") %>
                </dt>
                <dd class="col-sm-9 col-lg-10"><i class="fas fa-fire i-tooltip-2"></i> <s><%= format_wei_value(burned_fee, :ether) %></s></dd>
            </dl>
            <!-- Priority Fee / Tip -->
            <dl class="row">
                <dt class="col-sm-3 col-lg-2 text-muted">
                  <%= render BlockScoutWeb.CommonComponentsView, "_i_tooltip_2.html",
                  text: gettext("User-defined tips sent to validator for transaction priority/inclusion.") %>
                  <%= gettext("Priority Fee / Tip") %>
                </dt>
                <dd class="col-sm-9 col-lg-10"><%= format_wei_value(%Wei{value: priority_fee}, :ether) %></dd>
            </dl>
          <% end %>  
          <%= if show_reward?(@block.rewards) do %>
            <hr>
            <%= for block_reward <- @block.rewards do %>
                <dl class="row">
                  <dt class="col-sm-3 col-lg-2 text-muted">
                    <%= render BlockScoutWeb.CommonComponentsView, "_i_tooltip_2.html",
                    text: gettext("Amount of distributed reward. Miners receive a static block reward + Tx fees + uncle fees.") %>
                    <%= block_reward_text(block_reward, @block.miner.hash) %>
                  </dt>
                  <dd class="col-sm-9 col-lg-10"><%= format_wei_value(block_reward.reward, :ether) %></dd>
                </dl>
            <% end %>
          <% end %>
          <%= if block_type(@block) == "Block" do %>
            <%= if length(@block.uncle_relations) > 0 do %>
              <!-- Uncles -->
              <dl class="row">
                <dt class="col-sm-3 col-lg-2 text-muted">
                  <%= render BlockScoutWeb.CommonComponentsView, "_i_tooltip_2.html",
                  text: gettext("Index position(s) of referenced stale blocks.") %>
                  <%= gettext("Uncles") %>
                </dt>
                <dd class="col-sm-9 col-lg-10"><%= for {relation, index} <- Enum.with_index(@block.uncle_relations) do %>
                    <%= link(
                        gettext("Position %{index}", index: index),
                        class: "transaction__link",
                        "data-toggle": "tooltip",
                        "data-placement": "top" ,
                        "data-test": "uncle_link",
                        "data-uncle-hash": to_string(relation.uncle_hash),
                        to: block_path(@conn, :show, relation.uncle_hash)
                      ) %><%= if index < length(@block.uncle_relations) - 1 do %>,<% end %>
                  <% end %></dd>
              </dl>
            <% end %>

            <!-- Otherwise it will be displayed in its own block -->
            <%= if show_reward?(@block.rewards) do %>
              <dl class="row">
                <dt class="col-sm-3 text-muted"><%= gettext "Gas Used" %></dt>
                <dd class="col-sm-9">
                  <span data-toggle="tooltip" data-placement="top" title="" data-original-title="Total gas used by all transactions in this block (limit)."><%= @block.gas_used |> BlockScoutWeb.Cldr.Number.to_string! %></span>
                  <span class="text-muted" data-toggle="tooltip" data-placement="top" title="" data-original-title="Total gas used by all transactions in this block (% used).">(<%= (Decimal.to_integer(@block.gas_used) / Decimal.to_integer(@block.gas_limit)) |> BlockScoutWeb.Cldr.Number.to_string!(format: "#.#%") %>)</span>
                </dt>
              </dl>
              <dl class="row mb-0">
                <dt class="col-sm-3 text-muted"><%= gettext "Gas Limit" %></dt>
                <dd class="col-sm-9">
                  <span data-toggle="tooltip" data-placement="top" title="" data-original-title="The maximum gas allowed in this block."><%= BlockScoutWeb.Cldr.Number.to_string!(@block.gas_limit) %></span>
                </dd>
              </dl>
            <% end %>
          <% end %>
        </div>
      </div>
    </div>
</section><|MERGE_RESOLUTION|>--- conflicted
+++ resolved
@@ -73,11 +73,7 @@
               <%= gettext("Transactions") %>
             </dt>
             <dd class="col-sm-9 col-lg-10">
-<<<<<<< HEAD
-              <a href="#txs" class="page-link bs-label large btn-no-border-link-to-tems">
-=======
               <a href="#txs" class="page-link bs-label large btn-no-border-transactions">
->>>>>>> a9037ce0
                 <%= if @block_transaction_count == 1 do %>
                   <%= gettext "%{count} Transaction", count: @block_transaction_count %>
                 <% else %>
@@ -86,7 +82,6 @@
               </a>
             </dd>
           </dl>
-<<<<<<< HEAD
           <!-- # of Epoch Transactions -->
           <%= if Explorer.Celo.EpochUtil.is_epoch_block?(@block.number) and System.get_env("DISPLAY_REWARDS") === "true" do %>
           <dl class="row">
@@ -102,23 +97,15 @@
             </dd>
           </dl>
           <% end %>
-=======
->>>>>>> a9037ce0
           <!-- Miner/Validator -->
           <%= if System.get_env("HIDE_BLOCK_MINER") !== "true" do %>
             <dl class="row">
               <dt class="col-sm-3 col-lg-2 text-muted">
                 <%= render BlockScoutWeb.CommonComponentsView, "_i_tooltip_2.html",
                 text: gettext("A block producer who successfully included the block onto the blockchain.") %>
-<<<<<<< HEAD
                 <%= gettext("Validator") %>
               </dt>
               <dd class="col-sm-9 col-lg-10"><%= render BlockScoutWeb.AddressView, "_link.html", address: block_miner(@block), contract: false, class: "", use_custom_tooltip: false, show_full_hash: true %>
-=======
-                <%= gettext("Miner") %>
-              </dt>
-              <dd class="col-sm-9 col-lg-10"><%= render BlockScoutWeb.AddressView, "_link.html", address: @block.miner, contract: false, class: "", use_custom_tooltip: false, show_full_hash: true %>
->>>>>>> a9037ce0
                 <%= render BlockScoutWeb.CommonComponentsView, "_btn_copy.html",
                   additional_classes: ["btn-copy-icon-small", "btn-copy-icon-custom", "btn-copy-icon-no-borders"],
                   clipboard_text: @block.miner,
