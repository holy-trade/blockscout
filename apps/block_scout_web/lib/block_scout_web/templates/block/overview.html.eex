<% burned_fee = if !is_nil(@block.base_fee_per_gas), do: Wei.mult(@block.base_fee_per_gas, BlockBurnedFeeCounter.fetch(@block.hash)), else: nil %>
<% priority_fee = if !is_nil(@block.base_fee_per_gas), do: BlockPriorityFeeCounter.fetch(@block.hash), else: nil %>
<section>
  <div class="row">
    <div class="col-md-12 mb-2">
      <!-- Block Details -->
      <div class="card mb-2">
        <div class="card-body fs-14" style="line-height: 32px;">
          <dl class="pagination-container">
            <h1 class="card-title" data-test="detail_type">
              <%= gettext("%{block_type} Details", block_type: block_type(@block)) %>
            </h1>
              <ul class="pagination">
                <li class="page-item">
                    <a
                        <%= if false do %>disabled<% end %>
                        class="page-link"
                        href='<%= block_path(@conn, :show, @block.number - 1) %>'
                        <%= if true do %>data-prev-page-button<% end %>>
                        <svg xmlns="http://www.w3.org/2000/svg" width="6" height="10">
                            <path fill-rule="evenodd" d="M2.358 5l3.357 3.358a.959.959 0 1 1-1.357 1.357L.502 5.859c-.076-.042-.153-.08-.217-.144A.949.949 0 0 1 .011 5a.949.949 0 0 1 .274-.715c.064-.064.142-.102.217-.145L4.358.285a.959.959 0 1 1 1.357 1.357L2.358 5z"/>
                        </svg>
                    </a>
                </li>
                 <li class="page-item"><a class="page-link no-hover" href data-page-number><%= gettext "Block" %> <%= @block.number %></a>
                </li>
                <li class="page-item">
                    <a
                        <%= if false do %>disabled<% end %>
                        class="page-link"
                        href='<%= block_path(@conn, :show, @block.number + 1) %>'
                        <%= if true do %>data-next-page-button<% end %>>
                        <svg xmlns="http://www.w3.org/2000/svg" width="6" height="10">
                            <path fill-rule="evenodd" d="M5.715 5.715c-.064.064-.141.102-.217.144L1.642 9.715A.959.959 0 1 1 .285 8.358L3.642 5 .285 1.642A.959.959 0 1 1 1.642.285L5.498 4.14c.075.043.153.081.217.145A.949.949 0 0 1 5.989 5a.949.949 0 0 1-.274.715z"/>
                        </svg>
                    </a>
                </li>
              </ul>
          </dl>
          <!-- Block Height -->
          <dl class="row">
            <dt class="col-sm-3 col-lg-2 text-muted">
              <%= render BlockScoutWeb.CommonComponentsView, "_i_tooltip_2.html",
              text: gettext("The block height of a particular block is defined as the number of blocks preceding it in the blockchain.") %>
<<<<<<< HEAD
              <%= if block_type(@block) == "Block" or @block |> block_type() |> String.contains?("Epoch") do %>
=======
              <%= if block_type(@block) == "Block" or Explorer.Celo.EpochUtil.is_epoch_block?(@block.number) do %>
>>>>>>> 3902df54
                <%= gettext("Block Height") %>
              <% else %>
                <%= gettext("%{block_type} Height", block_type: block_type(@block)) %>
              <% end %>
            </dt>
            <dd class="col-sm-9 col-lg-10" data-test="block_detail_number">
              <%= if block_type(@block) == "Block" do %>
                <%= @block.number %> <%= if @block.number == 0, do: " - " <> gettext("Genesis Block")%>
              <% else %>
                <%= link(@block, to: block_path(BlockScoutWeb.Endpoint, :show, @block.number)) %>
              <% end %>
            </dd>
          </dl>
          <!-- Timestamp -->
          <dl class="row">
            <dt class="col-sm-3 col-lg-2 text-muted">
              <%= render BlockScoutWeb.CommonComponentsView, "_i_tooltip_2.html",
              text: gettext("Date & time at which block was produced.") %>
              <%= gettext("Timestamp") %>
            </dt>
            <dd class="col-sm-9 col-lg-10" data-from-now="<%= @block.timestamp %>"></dd>
          </dl>
          <!-- # of Transactions -->
          <dl class="row">
            <dt class="col-sm-3 col-lg-2 text-muted">
              <%= render BlockScoutWeb.CommonComponentsView, "_i_tooltip_2.html",
              text: gettext("The number of transactions in the block.") %>
              <%= gettext("Transactions") %>
            </dt>
            <dd class="col-sm-9 col-lg-10">
              <a href="#txs" class="page-link bs-label large btn-no-border-link-to-tems">
                <%= if @block_transaction_count == 1 do %>
                  <%= gettext "%{count} Transaction", count: @block_transaction_count %>
                <% else %>
                  <%= gettext "%{count} Transactions", count: @block_transaction_count %>
                <% end %>
              </a>
            </dd>
          </dl>
          <!-- # of Epoch Transactions -->
<<<<<<< HEAD
          <%= if @block |> block_type() |> String.contains?("Epoch") do %>
=======
          <%= if Explorer.Celo.EpochUtil.is_epoch_block?(@block.number) and System.get_env("DISPLAY_REWARDS") === "true" do %>
>>>>>>> 3902df54
          <dl class="row">
            <dt class="col-sm-3 col-lg-2 text-muted">
              <%= render BlockScoutWeb.CommonComponentsView, "_i_tooltip_2.html",
              text: gettext("The number of epoch transactions in the block.") %>
              <%= gettext("Epoch Transactions") %>
            </dt>
            <dd class="col-sm-9 col-lg-10">
              <a href="#a.card-tab" class="page-link bs-label large btn-no-border-link-to-tems">
<<<<<<< HEAD
                <%= if @block_transaction_count == 1 do %>
                  <%= gettext "%{count} Epoch Transaction", count: @epoch_transaction_count %>
                <% else %>
                  <%= gettext "%{count} Epoch Transactions", count: @epoch_transaction_count %>
                <% end %>
=======
                <%= gettext "%{count} Epoch Transactions", count: @epoch_transaction_count %>
>>>>>>> 3902df54
              </a>
            </dd>
          </dl>
          <% end %>
          <!-- Miner/Validator -->
          <%= if System.get_env("HIDE_BLOCK_MINER") !== "true" do %>
            <dl class="row">
              <dt class="col-sm-3 col-lg-2 text-muted">
                <%= render BlockScoutWeb.CommonComponentsView, "_i_tooltip_2.html",
                text: gettext("A block producer who successfully included the block onto the blockchain.") %>
                <%= gettext("Validator") %>
              </dt>
              <dd class="col-sm-9 col-lg-10"><%= render BlockScoutWeb.AddressView, "_link.html", address: block_miner(@block), contract: false, class: "", use_custom_tooltip: false, show_full_hash: true %>
                <%= render BlockScoutWeb.CommonComponentsView, "_btn_copy.html",
                  additional_classes: ["btn-copy-icon-small", "btn-copy-icon-custom", "btn-copy-icon-no-borders"],
                  clipboard_text: @block.miner,
                  aria_label: gettext("Copy Address"),
                  title: gettext("Copy Address") %>
                </dd>
            </dl>
          <% end %>
          <!-- Size -->
          <dl class="row">
            <dt class="col-sm-3 col-lg-2 text-muted">
              <%= render BlockScoutWeb.CommonComponentsView, "_i_tooltip_2.html",
              text: gettext("Size of the block in bytes.") %>
              <%= gettext("Size") %>
            </dt>
            <dd class="col-sm-9 col-lg-10"><%= Cldr.Unit.new(:byte, @block.size) |> cldr_unit_to_string!() %></dd>
          </dl>
          <!-- Hash -->
          <dl class="row">
            <dt class="col-sm-3 col-lg-2 text-muted">
              <%= render BlockScoutWeb.CommonComponentsView, "_i_tooltip_2.html",
              text: gettext("The SHA256 hash of the block.") %>
              <%= gettext("Hash") %>
            </dt>
            <dd class="col-sm-9 col-lg-10"><%= to_string(@block.hash) %>
                <%= render BlockScoutWeb.CommonComponentsView, "_btn_copy.html",
                  additional_classes: ["btn-copy-icon-small", "btn-copy-icon-custom", "btn-copy-icon-no-borders"],
                  clipboard_text: to_string(@block.hash),
                  aria_label: gettext("Copy Hash"),
                  title: gettext("Copy Hash") %>
            </dd>
          </dl>
          <%= unless @block.number == 0 do %>
            <!-- Parent Hash -->
            <dl class="row">
              <dt class="col-sm-3 col-lg-2 text-muted">
                <%= render BlockScoutWeb.CommonComponentsView, "_i_tooltip_2.html",
                text: gettext("The hash of the block from which this block was generated.") %>
                <%= gettext("Parent Hash") %>
              </dt>
              <dd class="col-sm-9 col-lg-10"><%= link(
                                                        @block.parent_hash,
                                                        class: "transaction__link",
                                                        to: block_path(@conn, :show, @block.number - 1)
                                                      ) %>
                  <%= render BlockScoutWeb.CommonComponentsView, "_btn_copy.html",
                    additional_classes: ["btn-copy-icon-small", "btn-copy-icon-custom", "btn-copy-icon-no-borders"],
                    clipboard_text: to_string(@block.parent_hash),
                    aria_label: gettext("Copy Parent Hash"),
                    title: gettext("Copy Parent Hash") %>
              </dd>
            </dl>
          <% end %>

          <!-- Round number -->
          <dl class="row">
            <dt class="col-sm-3 col-lg-2 text-muted">
                  <%= render BlockScoutWeb.CommonComponentsView, "_i_tooltip_2.html",
                  text: gettext("On which round was the block finalized") %>
                  <%= gettext "Round number" %>
                </dt>
            <dd class="col-sm-9 col-lg-10">
              <%= @block.round |> round_to_string! %>
            </dd>
          </dl>

          <!-- Difficulty
          <dl class="row">
            <dt class="col-sm-3 col-lg-2 text-muted">
              <%= render BlockScoutWeb.CommonComponentsView, "_i_tooltip_2.html",
              text: gettext("Block difficulty for miner, used to calibrate block generation time (Note: constant in POA based networks).") %>
              <%= gettext("Difficulty") %>
            </dt>
            <dd class="col-sm-9 col-lg-10"><%= @block.difficulty |> Decimal.to_integer() |> BlockScoutWeb.Cldr.Number.to_string! %></dd>
          </dl>
          -->

          <%= if block_type(@block) == "Block" do %>
            <!-- Total Difficulty
            <dl class="row">
              <dt class="col-sm-3 col-lg-2 text-muted">
                <%= render BlockScoutWeb.CommonComponentsView, "_i_tooltip_2.html",
                text: gettext("Total difficulty of the chain until this block.") %>
                <%= gettext("Total Difficulty") %>
              </dt>
              <dd class="col-sm-9 col-lg-10"><%= @block.total_difficulty |> Decimal.to_integer() |> BlockScoutWeb.Cldr.Number.to_string! %></dd>
            </dl>
            -->

            <!-- Gas Used -->
            <dl class="row">
              <dt class="col-sm-3 col-lg-2 text-muted">
                <%= render BlockScoutWeb.CommonComponentsView, "_i_tooltip_2.html",
                text: gettext("The total gas amount used in the block and its percentage of gas filled in the block.") %>
                <%= gettext("Gas Used") %>
              </dt>
              <dd class="col-sm-9 col-lg-10"><%= @block.gas_used |> BlockScoutWeb.Cldr.Number.to_string! %> | <%= (Decimal.to_integer(@block.gas_used) / Decimal.to_integer(@block.gas_limit)) |> BlockScoutWeb.Cldr.Number.to_string!(format: "#.#%") %></dd>
            </dl>
            <!-- Gas Limit -->
            <dl class="row">
              <dt class="col-sm-3 col-lg-2 text-muted">
                <%= render BlockScoutWeb.CommonComponentsView, "_i_tooltip_2.html",
                text: gettext("Total gas limit provided by all transactions in the block.") %>
                <%= gettext("Gas Limit") %>
              </dt>
              <dd class="col-sm-9 col-lg-10"><%= BlockScoutWeb.Cldr.Number.to_string!(@block.gas_limit) %></dd>
            </dl>

            <!-- Nonce
            <dl class="row">
              <dt class="col-sm-3 col-lg-2 text-muted">
                <%= render BlockScoutWeb.CommonComponentsView, "_i_tooltip_2.html",
                text: gettext("64-bit hash of value verifying proof-of-work (note: null for POA chains).") %>
                <%= gettext("Nonce") %>
              </dt>
              <dd class="col-sm-9 col-lg-10"><%= to_string(@block.nonce) %></dd>
            </dl>
            -->

          <% end %>
          <%= if !is_nil(@block.base_fee_per_gas) do%>
            <!-- Base Fee per Gas -->
            <dl class="row">
                <dt class="col-sm-3 col-lg-2 text-muted">
                  <%= render BlockScoutWeb.CommonComponentsView, "_i_tooltip_2.html",
                  text: gettext("Minimum fee required per unit of gas. Fee adjusts based on network congestion.") %>
                  <%= gettext("Base Fee per Gas") %>
                </dt>
                <dd class="col-sm-9 col-lg-10"><%= format_wei_value(@block.base_fee_per_gas, :gwei) %></dd>
            </dl>
            <!-- Burnt Fees -->
            <dl class="row">
                <dt class="col-sm-3 col-lg-2 text-muted">
                  <%= render BlockScoutWeb.CommonComponentsView, "_i_tooltip_2.html",
                  text: gettext("CELO burned from transactions included in the block (Base fee (per unit of gas) * Gas Used).") %>
                  <%= gettext("Burnt Fees") %>
                </dt>
                <dd class="col-sm-9 col-lg-10"><i class="fas fa-fire i-tooltip-2"></i> <s><%= format_wei_value(burned_fee, :ether) %></s></dd>
            </dl>
            <!-- Priority Fee / Tip -->
            <dl class="row">
                <dt class="col-sm-3 col-lg-2 text-muted">
                  <%= render BlockScoutWeb.CommonComponentsView, "_i_tooltip_2.html",
                  text: gettext("User-defined tips sent to validator for transaction priority/inclusion.") %>
                  <%= gettext("Priority Fee / Tip") %>
                </dt>
                <dd class="col-sm-9 col-lg-10"><%= format_wei_value(%Wei{value: priority_fee}, :ether) %></dd>
            </dl>
          <% end %>
          <%= if show_reward?(@block.rewards) do %>
            <hr>
            <%= for block_reward <- @block.rewards do %>
                <dl class="row">
                  <dt class="col-sm-3 col-lg-2 text-muted">
                    <%= render BlockScoutWeb.CommonComponentsView, "_i_tooltip_2.html",
                    text: gettext("Amount of distributed reward. Miners receive a static block reward + Tx fees + uncle fees.") %>
                    <%= block_reward_text(block_reward, @block.miner.hash) %>
                  </dt>
                  <dd class="col-sm-9 col-lg-10"><%= format_wei_value(block_reward.reward, :ether) %></dd>
                </dl>
            <% end %>
          <% end %>
          <%= if block_type(@block) == "Block" do %>
            <%= if length(@block.uncle_relations) > 0 do %>
              <!-- Uncles -->
              <dl class="row">
                <dt class="col-sm-3 col-lg-2 text-muted">
                  <%= render BlockScoutWeb.CommonComponentsView, "_i_tooltip_2.html",
                  text: gettext("Index position(s) of referenced stale blocks.") %>
                  <%= gettext("Uncles") %>
                </dt>
                <dd class="col-sm-9 col-lg-10"><%= for {relation, index} <- Enum.with_index(@block.uncle_relations) do %>
                    <%= link(
                        gettext("Position %{index}", index: index),
                        class: "transaction__link",
                        "data-toggle": "tooltip",
                        "data-placement": "top" ,
                        "data-test": "uncle_link",
                        "data-uncle-hash": to_string(relation.uncle_hash),
                        to: block_path(@conn, :show, relation.uncle_hash)
                      ) %><%= if index < length(@block.uncle_relations) - 1 do %>,<% end %>
                  <% end %></dd>
              </dl>
            <% end %>

            <!-- Otherwise it will be displayed in its own block -->
            <%= if show_reward?(@block.rewards) do %>
              <dl class="row">
                <dt class="col-sm-3 text-muted"><%= gettext "Gas Used" %></dt>
                <dd class="col-sm-9">
                  <span data-toggle="tooltip" data-placement="top" title="" data-original-title="Total gas used by all transactions in this block (limit)."><%= @block.gas_used |> BlockScoutWeb.Cldr.Number.to_string! %></span>
                  <span class="text-muted" data-toggle="tooltip" data-placement="top" title="" data-original-title="Total gas used by all transactions in this block (% used).">(<%= (Decimal.to_integer(@block.gas_used) / Decimal.to_integer(@block.gas_limit)) |> BlockScoutWeb.Cldr.Number.to_string!(format: "#.#%") %>)</span>
                </dt>
              </dl>
              <dl class="row mb-0">
                <dt class="col-sm-3 text-muted"><%= gettext "Gas Limit" %></dt>
                <dd class="col-sm-9">
                  <span data-toggle="tooltip" data-placement="top" title="" data-original-title="The maximum gas allowed in this block."><%= BlockScoutWeb.Cldr.Number.to_string!(@block.gas_limit) %></span>
                </dd>
              </dl>
            <% end %>
          <% end %>
        </div>
      </div>
    </div>
</section><|MERGE_RESOLUTION|>--- conflicted
+++ resolved
@@ -42,11 +42,7 @@
             <dt class="col-sm-3 col-lg-2 text-muted">
               <%= render BlockScoutWeb.CommonComponentsView, "_i_tooltip_2.html",
               text: gettext("The block height of a particular block is defined as the number of blocks preceding it in the blockchain.") %>
-<<<<<<< HEAD
-              <%= if block_type(@block) == "Block" or @block |> block_type() |> String.contains?("Epoch") do %>
-=======
               <%= if block_type(@block) == "Block" or Explorer.Celo.EpochUtil.is_epoch_block?(@block.number) do %>
->>>>>>> 3902df54
                 <%= gettext("Block Height") %>
               <% else %>
                 <%= gettext("%{block_type} Height", block_type: block_type(@block)) %>
@@ -87,11 +83,7 @@
             </dd>
           </dl>
           <!-- # of Epoch Transactions -->
-<<<<<<< HEAD
-          <%= if @block |> block_type() |> String.contains?("Epoch") do %>
-=======
           <%= if Explorer.Celo.EpochUtil.is_epoch_block?(@block.number) and System.get_env("DISPLAY_REWARDS") === "true" do %>
->>>>>>> 3902df54
           <dl class="row">
             <dt class="col-sm-3 col-lg-2 text-muted">
               <%= render BlockScoutWeb.CommonComponentsView, "_i_tooltip_2.html",
@@ -100,15 +92,7 @@
             </dt>
             <dd class="col-sm-9 col-lg-10">
               <a href="#a.card-tab" class="page-link bs-label large btn-no-border-link-to-tems">
-<<<<<<< HEAD
-                <%= if @block_transaction_count == 1 do %>
-                  <%= gettext "%{count} Epoch Transaction", count: @epoch_transaction_count %>
-                <% else %>
-                  <%= gettext "%{count} Epoch Transactions", count: @epoch_transaction_count %>
-                <% end %>
-=======
                 <%= gettext "%{count} Epoch Transactions", count: @epoch_transaction_count %>
->>>>>>> 3902df54
               </a>
             </dd>
           </dl>
