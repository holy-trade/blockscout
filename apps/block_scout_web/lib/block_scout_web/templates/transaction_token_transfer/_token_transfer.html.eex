--- conflicted
+++ resolved
@@ -19,26 +19,8 @@
         <%= render BlockScoutWeb.AddressView, "_link.html", address: @token_transfer.to_address, contract: BlockScoutWeb.AddressView.contract?(@token_transfer.to_address), use_custom_tooltip: false %>
       </span>
 
-<<<<<<< HEAD
-      <span class="tile-title text-truncate">
-        <%= case token_transfer_amount(@token_transfer) do%>
-          <% {:ok, :erc721_instance} -> %>
-            <%= "TokenID2 ["%><%= link(@token_transfer.token_id, to: token_instance_path(@conn, :show, @token_transfer.token.contract_address_hash, to_string(@token_transfer.token_id))) %><%= "]" %>
-          <% {:ok, value} -> %>
-            <%= value %>
-        <% end %>
-        <%= " "%>
-        <%= link(Gettext.gettext(BlockScoutWeb.Gettext, token_symbol(@token_transfer.token)), to: token_path(BlockScoutWeb.Endpoint, :show, @token_transfer.token.contract_address_hash)) %>
-        <%= " "%>
-        <%= if @token_transfer.comment != nil do
-              "Comment: " <> @token_transfer.comment
-            else
-              ""
-            end %>
-=======
       <span class="tile-title">
         <%= render BlockScoutWeb.TransactionView, "_total_transfers.html", Map.put(assigns, :transfer, @token_transfer) %>
->>>>>>> 84741f3d
       </span>
     </div>
   </div>
