<div class="tile tile-type-token fade-in mb-10" data-test="token_holders">
  <div class="row">
    <div class="col-md-7 col-lg-8 d-flex flex-column">
      <span>
        <%= render BlockScoutWeb.AddressView, "_link.html", address: @token_balance.address, contract: BlockScoutWeb.AddressView.contract?(@token_balance.address), use_custom_tooltip: false %>
      </span>

      <span>
        <span class="text-dark">
<<<<<<< HEAD
          <%= format_token_balance_value(@token_balance.value, @token) %> <%= Gettext.gettext(BlockScoutWeb.Gettext, @token.symbol) %>
=======
          <%= format_token_balance_value(@token_balance.value, @token_balance.token_id, @token) %> <%= @token.symbol %>
>>>>>>> b5bae303
        </span>

        <%= if show_total_supply_percentage?(@token.total_supply) do %>
          <%= total_supply_percentage(@token_balance.value, @token.total_supply) %>
        <% end %>
      </span>
    </div>
  </div>
</div><|MERGE_RESOLUTION|>--- conflicted
+++ resolved
@@ -7,11 +7,7 @@
 
       <span>
         <span class="text-dark">
-<<<<<<< HEAD
-          <%= format_token_balance_value(@token_balance.value, @token) %> <%= Gettext.gettext(BlockScoutWeb.Gettext, @token.symbol) %>
-=======
           <%= format_token_balance_value(@token_balance.value, @token_balance.token_id, @token) %> <%= @token.symbol %>
->>>>>>> b5bae303
         </span>
 
         <%= if show_total_supply_percentage?(@token.total_supply) do %>
