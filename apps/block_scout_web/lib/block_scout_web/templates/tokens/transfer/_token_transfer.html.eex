<div class="tile tile-type-token-transfer fade-in" data-test="token-transfer" data-identifier-hash="<%= @token_transfer.transaction_hash %>">
  <div class="row tile-body">
    <!-- Color Block -->
    <div class="tile-transaction-type-block col-md-2 d-flex flex-row flex-md-column">
      <span class="tile-label">
        <%= cond do %>
          <% @token_transfer.to_address.hash == @burn_address_hash -> %>
            <%= gettext("Token Burning") %>
          <% @token_transfer.from_address.hash == @burn_address_hash -> %>
            <%= gettext("Token Minting") %>
          <% true -> %>
            <%= gettext("Token Transfer") %>
        <% end %>
      </span>
    </div>
    <!-- Content -->
    <div class="col-md-7 col-lg-8 d-flex flex-column pr-2 pr-sm-2 pr-md-0">
      <%= if @token_transfer.transaction_hash != nil do render BlockScoutWeb.TransactionView, "_link.html", transaction_hash: @token_transfer.transaction_hash else "System transfer" end %>
      <span class="text-nowrap">
        <%= link to: address_token_transfers_path(@conn, :index, Address.checksum(@token_transfer.from_address), Address.checksum(@token.contract_address_hash)), "data-test": "address_hash_link" do %>
            <%= render(
                  BlockScoutWeb.AddressView,
                  "_responsive_hash.html",
                  address: @token_transfer.from_address,
                  contract: BlockScoutWeb.AddressView.contract?(@token_transfer.from_address),
                  use_custom_tooltip: false
                ) %>
        <% end %>
        &rarr;
        <%= link to: address_token_transfers_path(@conn, :index, Address.checksum(@token_transfer.to_address), Address.checksum(@token.contract_address_hash)), "data-test": "address_hash_link" do %>
            <%= render(
                  BlockScoutWeb.AddressView,
                  "_responsive_hash.html",
                  address: @token_transfer.to_address,
                  contract: BlockScoutWeb.AddressView.contract?(@token_transfer.to_address),
                  use_custom_tooltip: false
                ) %>
        <% end %>
      </span>
      <span class="d-flex flex-md-row flex-column text-md-right mt-3 mt-md-0">
        <span class="tile-title">
          <%= case token_transfer_amount(@token_transfer) do %>
            <% {:ok, :erc721_instance} -> %>
              <%= "TokenID ["%><%= link(@token_transfer.token_id, to: token_instance_path(@conn, :show, Address.checksum(@token_transfer.token.contract_address_hash), to_string(@token_transfer.token_id))) %><%= "]" %>
            <% {:ok, value} -> %>
              <%= value %>
          <% end %>
          <%= " "%>
          <%= if @token_transfer.comment != nil do " Comment: " <> @token_transfer.comment else "" end %>
          <%= link(Gettext.gettext(BlockScoutWeb.Gettext, @token_transfer.token.symbol), to: token_path(BlockScoutWeb.Endpoint, :show, @token_transfer.token.contract_address_hash)) %>
        </span>
      </span>
    </div>
    <!-- Block info -->
    <div class="col-md-3 col-lg-2 d-flex flex-row flex-md-column flex-nowrap justify-content-center text-md-right mt-3 mt-md-0">
      <span class="mr-2 mr-md-0 order-1">
        <%= link(
          gettext("Block #%{number}", number: @token_transfer.block_number),
          to: block_path(BlockScoutWeb.Endpoint, :show, @token_transfer.block_number)
        ) %>
      </span>
<<<<<<< HEAD
      <span class="mr-2 mr-md-0 order-2" data-from-now="<%= 
      if @token_transfer.transaction != nil do
        @token_transfer.transaction.block.timestamp
      else
        Unknown
      end %>"></span>
=======
      <span class="mr-2 mr-md-0 order-2" data-from-now="<%= @token_transfer.transaction.block && @token_transfer.transaction.block.timestamp %>"></span>
>>>>>>> 4565b1af
    </div>
  </div>
</div><|MERGE_RESOLUTION|>--- conflicted
+++ resolved
@@ -59,16 +59,7 @@
           to: block_path(BlockScoutWeb.Endpoint, :show, @token_transfer.block_number)
         ) %>
       </span>
-<<<<<<< HEAD
-      <span class="mr-2 mr-md-0 order-2" data-from-now="<%= 
-      if @token_transfer.transaction != nil do
-        @token_transfer.transaction.block.timestamp
-      else
-        Unknown
-      end %>"></span>
-=======
-      <span class="mr-2 mr-md-0 order-2" data-from-now="<%= @token_transfer.transaction.block && @token_transfer.transaction.block.timestamp %>"></span>
->>>>>>> 4565b1af
+      <span class="mr-2 mr-md-0 order-2" data-from-now="<%= @token_transfer.transaction && @token_transfer.transaction.block && @token_transfer.transaction.block.timestamp %>"></span>
     </div>
   </div>
 </div>