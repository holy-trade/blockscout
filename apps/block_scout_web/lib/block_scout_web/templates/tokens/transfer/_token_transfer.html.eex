--- conflicted
+++ resolved
@@ -39,19 +39,7 @@
       </span>
       <span class="d-flex flex-md-row flex-column text-md-right mt-3 mt-md-0">
         <span class="tile-title">
-<<<<<<< HEAD
-          <%= case token_transfer_amount(@token_transfer) do %>
-            <% {:ok, :erc721_instance} -> %>
-              <%= "TokenID ["%><%= link(@token_transfer.token_id, to: token_instance_path(@conn, :show, Address.checksum(@token_transfer.token.contract_address_hash), to_string(@token_transfer.token_id))) %><%= "]" %>
-            <% {:ok, value} -> %>
-              <%= value %>
-          <% end %>
-          <%= " "%>
-          <%= if @token_transfer.comment != nil do " Comment: " <> @token_transfer.comment else "" end %>
-          <%= link(Gettext.gettext(BlockScoutWeb.Gettext, @token_transfer.token.symbol), to: token_path(BlockScoutWeb.Endpoint, :show, @token_transfer.token.contract_address_hash)) %>
-=======
           <%= render BlockScoutWeb.TransactionView, "_total_transfers.html", Map.put(assigns, :transfer, @token_transfer) %>
->>>>>>> 84741f3d
         </span>
       </span>
     </div>
