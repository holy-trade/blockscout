<% circles_addresses_list = CustomContractsHelpers.get_custom_addresses_list(:circles_addresses) %>
<% address_hash_str = "0x" <> Base.encode16(@token.contract_address_hash.bytes, case: :lower) %>
<% {:ok, created_from_address} = if @token.contract_address_hash, do: Chain.hash_to_address(@token.contract_address_hash), else: {:ok, nil} %>
<% created_from_address_hash = if from_address_hash(created_from_address), do: "0x" <> Base.encode16(from_address_hash(created_from_address).bytes, case: :lower), else: nil %>
<section class="address-overview" data-page="token-details" data-page-address-hash="<%= @token.contract_address_hash %>">
  <div class="row">
    <div class="card-section col-md-12 col-lg-8 pr-0-md">
      <div class="card">
        <div class="card-body" token-page data-async-counters="<%= @counters_path %>">
          <h1 class="card-title">
            <%= cond do %>
              <% Enum.member?(circles_addresses_list, address_hash_str) -> %>
                <div class="custom-dapp-header-container">
                  <img class="custom-address-icon"/>
                </div>
              <% Enum.member?(circles_addresses_list, created_from_address_hash) -> %>
                <div class="custom-dapp-header-container">
                  <img class="custom-address-icon"/>
                </div>
              <% true -> %>
                <%= nil %>
            <% end %>
            <% foreign_chain_id = if Map.has_key?(@token, :foreign_chain_id), do: @token.foreign_chain_id, else: nil %>
            <% tag = Chain.chain_id_display_name(foreign_chain_id) %>
            <%= if token_name?(@token) do %>
<<<<<<< HEAD
              <%= Gettext.gettext(BlockScoutWeb.Gettext, @token.name) %>
=======
                <div class="title-with-label"><%= @token.name %></div>
                <%= if tag !== "" do %>
                  <%= render BlockScoutWeb.FormView, "_tag.html", text: "bridged", additional_classes: ["bridged", "ml-1"] %>
                  <%= render BlockScoutWeb.FormView, "_tag.html", text: String.upcase(tag), additional_classes: ["destination-#{tag}", "ml-1"] %>
                <% end %>
>>>>>>> f2f26658
            <% else %>
              <%= gettext("Token Details") %>
            <% end %>
            <!-- buttons -->
            <span class="overview-title-buttons token float-right <%= if @token.bridged, do: "bridged-tokens-buttons-mobile", else: "" %>">
              <span class="overview-title-item" data-clipboard-text="<%= Address.checksum(@token.contract_address_hash) %>">
                <span
                  aria-label='<%= gettext("Copy Address") %>'
                  class="btn-copy-icon"
                  data-placement="top"
                  data-toggle="tooltip"
                  title='<%= gettext("Copy Address") %>'
                >
                  <svg xmlns="http://www.w3.org/2000/svg" viewBox="0 0 32.5 32.5" width="32" height="32">
                    <path fill-rule="evenodd" d="M23.5 20.5a1 1 0 0 1-1-1v-9h-9a1 1 0 0 1 0-2h10a1 1 0 0 1 1 1v10a1 1 0 0 1-1 1zm-3-7v10a1 1 0 0 1-1 1h-10a1 1 0 0 1-1-1v-10a1 1 0 0 1 1-1h10a1 1 0 0 1 1 1zm-2 1h-8v8h8v-8z"/>
                  </svg>
                </span>
              </span>
              <span
                class="overview-title-item"
                data-target="#qrModal"
                data-toggle="modal"
              >
                <span
                  class="btn-qr-icon"
                  data-toggle="tooltip"
                  data-placement="top"
                  title='<%= gettext("QR Code") %>'
                  aria-label='<%= gettext("Show QR Code") %>'
                >
                  <svg xmlns="http://www.w3.org/2000/svg" viewBox="0 0 32.5 32.5" width="32" height="32">
                    <path fill-rule="evenodd" d="M22.5 24.5v-2h2v2h-2zm-1-4v-1h1v1h-1zm1-3h2v2h-2v-2zm1-2h-5a1 1 0 0 1-1-1v-5a1 1 0 0 1 1-1h5a1 1 0 0 1 1 1v5a1 1 0 0 1-1 1zm-1-5h-3v3h3v-3zm-8 14h-5a1 1 0 0 1-1-1v-5a1 1 0 0 1 1-1h5a1 1 0 0 1 1 1v5a1 1 0 0 1-1 1zm-1-5h-3v3h3v-3zm1-4h-5a1 1 0 0 1-1-1v-5a1 1 0 0 1 1-1h5a1 1 0 0 1 1 1v5a1 1 0 0 1-1 1zm-1-5h-3v3h3v-3zm6 9h-2v-2h2v2zm1 1h-1v-1h1v1zm0 1v1h-1v-1h1zm-1 3h-2v-2h2v2z"/>
                  </svg>
                </span>
              </span>
            </span>
            <!-- bridged token -->
            <%= if @token.bridged do %>
              <div class="view-original-token-container">
                <%= if Map.has_key?(@token, :foreign_token_contract_address_hash) do %>
                  <a data-test="original_token_contract_address" href=<%= foreign_bridged_token_explorer_link(@token) %> target="_blank">View Original Token <span class="external-token-icon"><%= render BlockScoutWeb.IconsView, "_external_link.html" %></span></a>
                <% end %>
              </div>
              <%= if Map.has_key?(@token, :custom_metadata) do %>
                <div style="margin-top: 15px; font-size: 12px;">
                  <%= @token.custom_metadata %>
                </div>
              <% end %>
            <% end %>
          </h1>

          <h3 class="token-address-mobile"><%= Address.checksum(@token.contract_address_hash) %></h3>

          <div class="d-flex flex-column flex-md-row justify-content-start text-muted">
            <span class="mr-4 mb-3 mb-md-0">
              <%= link to:
                  AccessHelpers.get_path(@conn, :address_path, :show, Address.checksum(@token.contract_address_hash)),
                  "data-test": "token_contract_address"
              do %>
                <%=  gettext "View Contract" %>
              <% end %>
            </span>
            <div class="d-flex flex-row justify-content-start text-muted">
              <span class="mr-4"> <%= @token.type %> </span>
              <span token-holder-count class="mr-4"></span>
              <span token-transfer-count class="mr-4"></span>
              <%= if decimals?(@token) do %>
                <span  class="mr-4"><%= @token.decimals %> <%= gettext "Decimals" %></span>
              <% end %>
            </div>
          </div>
        </div>
      </div>
    </div>

    <%= if total_supply?(@token) do %>
      <div class="card-section col-md-12 col-lg-4 pl-0-md">
        <div class="card card-background-1">
          <div class="card-body">
            <h2 class="card-title balance-card-title"><%= gettext "Total Supply" %></h2>
            <div class="text-right">
              <h3 class="text-uppercase">
                <%= if decimals?(@token) do %>
                  <%= format_according_to_decimals(@token.total_supply, @token.decimals) %>
                <% else %>
                  <%= format_integer_to_currency(@token.total_supply) %>
                <% end %> <%= Gettext.gettext(BlockScoutWeb.Gettext, @token.symbol) %>
              </h3>
              <%= if @token.usd_value do %>
                <div class="text-uppercase">
                  <span data-selector="token-supply-usd" data-usd-value="<%= total_supply_usd(@token) %>"></span>
                  |
                  <span data-selector="token-price" data-token-usd-value="<%= @token.usd_value %>"></span>
                </div>
              <% else %>
                <br />
              <% end %>
            </div>
          </div>
        </div>
      </div>
    </div>
  <% end %>
</section>
<!-- Modal -->
<div class="modal fade" id="qrModal" tabindex="-1" role="dialog" aria-labelledby="qrModalLabel" aria-hidden="true">
  <div class="modal-dialog modal-sm" role="document">
    <div class="modal-content">
      <div class="modal-header">
        <h2 class="modal-title" id="qrModalLabel"><%= gettext "QR Code" %></h2>
        <button type="button" class="close" data-dismiss="modal" aria-label="<%= gettext("Close") %>">
          <span aria-hidden="true">&times;</span>
        </button>
      </div>
      <div class="modal-body">
        <img src="data:image/png;base64, <%= BlockScoutWeb.AddressView.qr_code(Address.checksum(@token.contract_address_hash)) %> " class="qr-code" alt="qr_code" title="<%= @token.contract_address %>" />
      </div>
      <div class="modal-footer">
        <button type="button" class="btn btn-primary" data-dismiss="modal"><%= gettext "Close" %></button>
      </div>
    </div>
  </div>
</div><|MERGE_RESOLUTION|>--- conflicted
+++ resolved
@@ -23,15 +23,11 @@
             <% foreign_chain_id = if Map.has_key?(@token, :foreign_chain_id), do: @token.foreign_chain_id, else: nil %>
             <% tag = Chain.chain_id_display_name(foreign_chain_id) %>
             <%= if token_name?(@token) do %>
-<<<<<<< HEAD
-              <%= Gettext.gettext(BlockScoutWeb.Gettext, @token.name) %>
-=======
-                <div class="title-with-label"><%= @token.name %></div>
+                <div class="title-with-label"><%= Gettext.gettext(BlockScoutWeb.Gettext, @token.name) %></div>
                 <%= if tag !== "" do %>
                   <%= render BlockScoutWeb.FormView, "_tag.html", text: "bridged", additional_classes: ["bridged", "ml-1"] %>
                   <%= render BlockScoutWeb.FormView, "_tag.html", text: String.upcase(tag), additional_classes: ["destination-#{tag}", "ml-1"] %>
                 <% end %>
->>>>>>> f2f26658
             <% else %>
               <%= gettext("Token Details") %>
             <% end %>
