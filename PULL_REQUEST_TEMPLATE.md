_[GitHub keywords to close any associated issues](https://blog.github.com/2013-05-14-closing-issues-via-pull-requests/)_

### Description

 _A few sentences describing the overall effects and goals of the pull request's commits._
 _What is the current behavior, and what is the updated/expected behavior with this PR?_
 
 ### Other changes

 _Describe any minor or "drive-by" changes here._

### Tested

 _An explanation of how the changes were tested or an explanation as to why they don't need to be._
 _Add any artifacts (links, screenshots) you can include to increase the reviewers' confidence in the change._

### Issues

 - Relates to #[issue number here]
 - Fixes #[issue number here]

 ### Backwards compatibility

 _Brief explanation of why these changes are/are not backwards compatible._

### Checklist

<<<<<<< HEAD
<!--
  Ideally a PR has all of the checkmarks set.

  If something in this list is irrelevant to your PR, you should still set this
  checkmark indicating that you are sure it is dealt with (be that by irrelevance).

  If you don't set a checkmark (e. g. don't add a test for new functionality),
  please justify why.
-->

=======
  - [ ] I added an entry to `CHANGELOG.md` with this PR
>>>>>>> b5bae303
  - [ ] If I added new functionality, I added tests covering it.
  - [ ] If I fixed a bug, I added a regression test to prevent the bug from silently reappearing again.
  - [ ] I added code comments for anything non trivial.
  - [ ] I added documentation for my changes.
  - [ ] If I added/changed/removed ENV var, I submitted a PR to https://github.com/celo-org/monorepo to update the list and default values of env vars.
  - [ ] If I add new indices into DB, I checked, that they are not redundant with PGHero or other tools.<|MERGE_RESOLUTION|>--- conflicted
+++ resolved
@@ -25,7 +25,6 @@
 
 ### Checklist
 
-<<<<<<< HEAD
 <!--
   Ideally a PR has all of the checkmarks set.
 
@@ -36,9 +35,7 @@
   please justify why.
 -->
 
-=======
   - [ ] I added an entry to `CHANGELOG.md` with this PR
->>>>>>> b5bae303
   - [ ] If I added new functionality, I added tests covering it.
   - [ ] If I fixed a bug, I added a regression test to prevent the bug from silently reappearing again.
   - [ ] I added code comments for anything non trivial.
