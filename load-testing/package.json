{
  "name": "@celo/blockscout-load-testing",
  "version": "0.0.1",
  "description": "Blockscout GraphQL load testing",
  "main": "index.js",
  "author": "Celo",
  "license": "Apache-2.0",
  "homepage": "https://github.com/celo-org/blockscout/tree/master/packages/load-testing",
  "repository": "https://github.com/celo-org/blockscout/tree/master/packages/load-testing",
  "scripts": {
    "build": "tsc -b .",
    "clean": "tsc -b . --clean",
    "load-testing": "artillery run artillery.yml",
    "report": "artillery report"
  },
  "devDependencies": {
    "easygraphql-load-tester": "^2.0.3",
    "typescript": "^3.8.3"
  },
  "dependencies": {
<<<<<<< HEAD
    "artillery": "^1.7.8",
    "csv-parse": "^4.16.0",
=======
    "artillery": "^1.7.7",
    "csv-parse": "^4.16.2",
>>>>>>> 4af5db7f
    "graphql": "^14.7.0"
  }
}<|MERGE_RESOLUTION|>--- conflicted
+++ resolved
@@ -18,13 +18,8 @@
     "typescript": "^3.8.3"
   },
   "dependencies": {
-<<<<<<< HEAD
     "artillery": "^1.7.8",
-    "csv-parse": "^4.16.0",
-=======
-    "artillery": "^1.7.7",
     "csv-parse": "^4.16.2",
->>>>>>> 4af5db7f
     "graphql": "^14.7.0"
   }
 }