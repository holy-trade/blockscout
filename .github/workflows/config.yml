name: Blockscout

on:
  push:
    branches:
      - master
  pull_request:
    branches:
      - master
      - staking

env:
  MIX_ENV: test

jobs:
  build:
    runs-on: ubuntu-18.04
    steps:
      - uses: actions/checkout@v2
      - uses: actions/setup-elixir@v1
        with:
          otp-version: '23.2.7'
          elixir-version: '1.11.3'
      - run: mix local.hex --force
      - run: mix local.rebar --force
      - name: "ELIXIR_VERSION.lock"
        run: echo "${ELIXIR_VERSION}" > ELIXIR_VERSION.lock
      - name: "OTP_VERSION.lock"
        run: echo "${OTP_VERSION}" > OTP_VERSION.lock
      - run: mix deps.get
      - run: npm install
        working-directory: apps/explorer
      - run: npm install
        working-directory: apps/block_scout_web/assets
      - run: npm rebuild node-sass
        working-directory: apps/block_scout_web/assets
      - run: mix compile
      - run: make
        working-directory: "deps/libsecp256k1"
      - name: Build assets
        run: node node_modules/webpack/bin/webpack.js --mode development
        working-directory: "apps/block_scout_web/assets"
  credo:
    runs-on: ubuntu-18.04
    steps:
      - uses: actions/checkout@v2
      - uses: actions/setup-elixir@v1
        with:
          otp-version: '23.2.7'
          elixir-version: '1.11.3'
      - run: mix local.hex --force
      - run: mix local.rebar --force
      - run: mix deps.get
      - run: mix compile
      - run: make
        working-directory: "deps/libsecp256k1"
      - run: mix credo
  check_formatted:
    runs-on: ubuntu-18.04
    steps:
      - uses: actions/checkout@v2
      - uses: actions/setup-elixir@v1
        with:
          otp-version: '23.2.7'
          elixir-version: '1.11.3'
      - run: mix local.hex --force
      - run: mix local.rebar --force
      - run: mix deps.get
      - run: mix compile
      - run: make
        working-directory: "deps/libsecp256k1"
      - run: mix format --check-formatted
  dialyzer:
    runs-on: ubuntu-18.04
    steps:
      - uses: actions/checkout@v2
      - uses: actions/setup-elixir@v1
        with:
          otp-version: '23.2.7'
          elixir-version: '1.11.3'
      - run: mix local.hex --force
      - run: mix local.rebar --force
      - run: mix deps.get
      - run: mix compile
      - run: make
        working-directory: "deps/libsecp256k1"
      - name: Unpack PLT cache
        run: |
          mkdir -p _build/test
          cp plts/dialyxir*.plt _build/test/ || true
          mkdir -p ~/.mix
          cp plts/dialyxir*.plt ~/.mix/ || true
      - run: mix dialyzer --plt
      - name: Pack PLT cache
        run: |
          mkdir -p plts
          cp _build/test/dialyxir*.plt plts/
          cp ~/.mix/dialyxir*.plt plts/
      - run: mix dialyzer --halt-exit-status
  gettext:
    runs-on: ubuntu-18.04
    steps:
      - uses: actions/checkout@v2
      - uses: actions/setup-elixir@v1
        with:
          otp-version: '23.2.7'
          elixir-version: '1.11.3'
      - run: mix local.hex --force
      - run: mix local.rebar --force
      - run: mix deps.get
      - run: mix compile
      - run: make
        working-directory: "deps/libsecp256k1"
      - run: |
          mix gettext.extract --merge | tee stdout.txt
          ! grep "Wrote " stdout.txt
        working-directory: "apps/block_scout_web"
  sobelow:
    runs-on: ubuntu-18.04
    steps:
      - uses: actions/checkout@v2
      - uses: actions/setup-elixir@v1
        with:
          otp-version: '23.2.7'
          elixir-version: '1.11.3'
      - run: mix local.hex --force
      - run: mix local.rebar --force
      - run: mix deps.get
      - run: mix deps.compile
      - run: mix compile
      - run: make
        working-directory: "deps/libsecp256k1"
      - name: Scan explorer for vulnerabilities
        run: mix sobelow --config
        working-directory: "apps/explorer"
      - name: Scan block_scout_web for vulnerabilities
        run: mix sobelow --config
        working-directory: "apps/block_scout_web"
  eslint:
    runs-on: ubuntu-18.04
    steps:
      - uses: actions/checkout@v2
      - uses: actions/setup-elixir@v1
        with:
          otp-version: '23.2.7'
          elixir-version: '1.11.3'
      - run: mix local.hex --force
      - run: mix local.rebar --force
      - run: mix deps.get
      - run: npm install
        working-directory: apps/explorer
      - run: npm install
        working-directory: apps/block_scout_web/assets
      - run: npm rebuild node-sass
        working-directory: apps/block_scout_web/assets
      - run: mix compile
      - run: make
        working-directory: "deps/libsecp256k1"
      - name: Build assets
        run: node node_modules/webpack/bin/webpack.js --mode development
        working-directory: "apps/block_scout_web/assets"
      - run: ./node_modules/.bin/eslint --format=junit --output-file="test/eslint/junit.xml" js/**
        working-directory: apps/block_scout_web/assets
  jest:
    runs-on: ubuntu-18.04
    steps:
      - uses: actions/checkout@v2
      - uses: actions/setup-elixir@v1
        with:
          otp-version: '23.2.7'
          elixir-version: '1.11.3'
      - run: mix local.hex --force
      - run: mix local.rebar --force
      - run: mix deps.get
      - run: npm install
        working-directory: apps/explorer
      - run: npm install
        working-directory: apps/block_scout_web/assets
      - run: npm rebuild node-sass
        working-directory: apps/block_scout_web/assets
      - run: mix compile
      - run: make
        working-directory: "deps/libsecp256k1"
      - name: Build assets
        run: node node_modules/webpack/bin/webpack.js --mode development
        working-directory: "apps/block_scout_web/assets"
      - run: ./node_modules/.bin/jest
        working-directory: apps/block_scout_web/assets
  test_parity_mox_ethereum_jsonrpc:
    runs-on: ubuntu-18.04
    services:
      postgres:
        image: postgres
        env:
          # Match apps/explorer/config/test.exs config :explorer, Explorer.Repo, database
          POSTGRES_DB: explorer_test
          # match PGPASSWORD for elixir image above
          POSTGRES_PASSWORD: postgres
          # match PGUSER for elixir image above
          POSTGRES_USER: postgres
        # Set health checks to wait until postgres has started
        options: >-
          --health-cmd pg_isready
          --health-interval 10s
          --health-timeout 5s
          --health-retries 5
        ports:
          # Maps tcp port 5432 on service container to the host
          - 5432:5432
    steps:
      - uses: actions/checkout@v2
      - uses: actions/setup-elixir@v1
        with:
          otp-version: '23.2.7'
          elixir-version: '1.11.3'
      - run: curl --proto '=https' --tlsv1.2 -sSf https://sh.rustup.rs | sh -s -- -y
      - run: echo 'export PATH=~/.cargo/bin/:$PATH' >> $GITHUB_ENV
      - run: mix local.hex --force
      - run: mix local.rebar --force
      - run: mix deps.get
      - run: npm install
        working-directory: apps/explorer
      - run: npm install
        working-directory: apps/block_scout_web/assets
      - run: npm rebuild node-sass
        working-directory: apps/block_scout_web/assets
      - run: mix compile
      - run: make
        working-directory: "deps/libsecp256k1"
      - name: Build assets
        run: node node_modules/webpack/bin/webpack.js --mode development
        working-directory: "apps/block_scout_web/assets"
      - run: ./bin/install_chrome_headless.sh
      - name: mix test --exclude no_parity
        run: |
          cd apps/ethereum_jsonrpc
          mix test --no-start --exclude no_parity
        env:
          MIX_ENV: "test"
          # match POSTGRES_PASSWORD for postgres image below
          PGPASSWORD: postgres
          # match POSTGRES_USER for postgres image below
          PGUSER: postgres
          ETHEREUM_JSONRPC_CASE: "EthereumJSONRPC.Case.Parity.Mox"
          ETHEREUM_JSONRPC_WEB_SOCKET_CASE: "EthereumJSONRPC.WebSocket.Case.Mox"
  test_parity_mox_explorer:
    runs-on: ubuntu-18.04
    services:
      postgres:
        image: postgres
        env:
          # Match apps/explorer/config/test.exs config :explorer, Explorer.Repo, database
          POSTGRES_DB: explorer_test
          # match PGPASSWORD for elixir image above
          POSTGRES_PASSWORD: 1234
          # match PGUSER for elixir image above
          POSTGRES_USER: postgres
        # Set health checks to wait until postgres has started
        options: >-
          --health-cmd pg_isready
          --health-interval 10s
          --health-timeout 5s
          --health-retries 5
        ports:
          # Maps tcp port 5432 on service container to the host
          - 5432:5432
    steps:
      - uses: actions/checkout@v2
      - uses: actions/setup-elixir@v1
        with:
          otp-version: '23.2.7'
          elixir-version: '1.11.3'
      - run: curl --proto '=https' --tlsv1.2 -sSf https://sh.rustup.rs | sh -s -- -y
      - run: echo 'export PATH=~/.cargo/bin/:$PATH' >> $GITHUB_ENV
      - run: mix local.hex --force
      - run: mix local.rebar --force
      - run: mix deps.get
      - run: npm install
        working-directory: apps/explorer
      - run: npm install
        working-directory: apps/block_scout_web/assets
      - run: npm rebuild node-sass
        working-directory: apps/block_scout_web/assets
      - run: mix compile
      - run: make
        working-directory: "deps/libsecp256k1"
      - name: Build assets
        run: node node_modules/webpack/bin/webpack.js --mode development
        working-directory: "apps/block_scout_web/assets"
      - run: ./bin/install_chrome_headless.sh
      - name: mix test --exclude no_parity
        run: |
          mix ecto.create --quiet
          mix ecto.migrate
          cd apps/explorer
          mix test --no-start --exclude no_parity
        env:
          MIX_ENV: "test"
          # match POSTGRES_PASSWORD for postgres image below
          PGPASSWORD: postgres
          # match POSTGRES_USER for postgres image below
          PGUSER: postgres
          ETHEREUM_JSONRPC_CASE: "EthereumJSONRPC.Case.Parity.Mox"
          ETHEREUM_JSONRPC_WEB_SOCKET_CASE: "EthereumJSONRPC.WebSocket.Case.Mox"
  test_parity_mox_indexer:
    runs-on: ubuntu-18.04
    services:
      postgres:
        image: postgres
        env:
          # Match apps/explorer/config/test.exs config :explorer, Explorer.Repo, database
          POSTGRES_DB: explorer_test
          # match PGPASSWORD for elixir image above
          POSTGRES_PASSWORD: 1234
          # match PGUSER for elixir image above
          POSTGRES_USER: postgres
        # Set health checks to wait until postgres has started
        options: >-
          --health-cmd pg_isready
          --health-interval 10s
          --health-timeout 5s
          --health-retries 5
        ports:
          # Maps tcp port 5432 on service container to the host
          - 5432:5432
    steps:
      - uses: actions/checkout@v2
      - uses: actions/setup-elixir@v1
        with:
          otp-version: '23.2.7'
          elixir-version: '1.11.3'
      - run: curl --proto '=https' --tlsv1.2 -sSf https://sh.rustup.rs | sh -s -- -y
      - run: echo 'export PATH=~/.cargo/bin/:$PATH' >> $GITHUB_ENV
      - run: mix local.hex --force
      - run: mix local.rebar --force
      - run: mix deps.get
      - run: npm install
        working-directory: apps/explorer
      - run: npm install
        working-directory: apps/block_scout_web/assets
      - run: npm rebuild node-sass
        working-directory: apps/block_scout_web/assets
      - run: mix compile
      - run: make
        working-directory: "deps/libsecp256k1"
      - name: Build assets
        run: node node_modules/webpack/bin/webpack.js --mode development
        working-directory: "apps/block_scout_web/assets"
      - run: ./bin/install_chrome_headless.sh
      - name: mix test --exclude no_parity
        run: |
          mix ecto.create --quiet
          mix ecto.migrate
          cd apps/indexer
          mix test --no-start --exclude no_parity
        env:
          MIX_ENV: "test"
          # match POSTGRES_PASSWORD for postgres image below
          PGPASSWORD: postgres
          # match POSTGRES_USER for postgres image below
          PGUSER: postgres
          ETHEREUM_JSONRPC_CASE: "EthereumJSONRPC.Case.Parity.Mox"
          ETHEREUM_JSONRPC_WEB_SOCKET_CASE: "EthereumJSONRPC.WebSocket.Case.Mox"
  test_parity_mox_block_scout_web:
    runs-on: ubuntu-18.04
    services:
      postgres:
        image: postgres
        env:
          # Match apps/explorer/config/test.exs config :explorer, Explorer.Repo, database
          POSTGRES_DB: explorer_test
          # match PGPASSWORD for elixir image above
          POSTGRES_PASSWORD: 1234
          # match PGUSER for elixir image above
          POSTGRES_USER: postgres
        # Set health checks to wait until postgres has started
        options: >-
          --health-cmd pg_isready
          --health-interval 10s
          --health-timeout 5s
          --health-retries 5
        ports:
          # Maps tcp port 5432 on service container to the host
          - 5432:5432
    steps:
      - uses: actions/checkout@v2
      - uses: actions/setup-elixir@v1
        with:
          otp-version: '23.2.7'
          elixir-version: '1.11.3'
      - run: curl --proto '=https' --tlsv1.2 -sSf https://sh.rustup.rs | sh -s -- -y
      - run: echo 'export PATH=~/.cargo/bin/:$PATH' >> $GITHUB_ENV
      - run: mix local.hex --force
      - run: mix local.rebar --force
      - run: mix deps.get
      - run: npm install
        working-directory: apps/explorer
      - run: npm install
        working-directory: apps/block_scout_web/assets
      - run: npm rebuild node-sass
        working-directory: apps/block_scout_web/assets
      - run: mix compile
      - run: make
        working-directory: "deps/libsecp256k1"
      - name: Build assets
        run: node node_modules/webpack/bin/webpack.js --mode development
        working-directory: "apps/block_scout_web/assets"
      - run: ./bin/install_chrome_headless.sh
      - name: mix test --exclude no_parity
        run: |
          mix ecto.create --quiet
          mix ecto.migrate
          cd apps/block_scout_web
          mix test --no-start --exclude no_parity
        env:
          # match POSTGRES_PASSWORD for postgres image below
          MIX_ENV: "test"
          PGPASSWORD: postgres
          # match POSTGRES_USER for postgres image below
          PGUSER: postgres
          ETHEREUM_JSONRPC_CASE: "EthereumJSONRPC.Case.Parity.Mox"
<<<<<<< HEAD
          ETHEREUM_JSONRPC_WEB_SOCKET_CASE: "EthereumJSONRPC.WebSocket.Case.Mox"
<<<<<<< HEAD

=======
  coveralls:
    runs-on: ubuntu-18.04
    services:
      postgres:
        image: postgres
        env:
          # Match apps/explorer/config/test.exs config :explorer, Explorer.Repo, database
          POSTGRES_DB: explorer_test
          # match PGPASSWORD for elixir image above
          POSTGRES_PASSWORD: postgres
          # match PGUSER for elixir image above
          POSTGRES_USER: postgres
        # Set health checks to wait until postgres has started
        options: >-
          --health-cmd pg_isready
          --health-interval 10s
          --health-timeout 5s
          --health-retries 5
        ports:
          # Maps tcp port 5432 on service container to the host
          - 5432:5432
    steps:
      - uses: actions/checkout@v2
      - uses: actions/setup-elixir@v1
        with:
          otp-version: '23.2.7'
          elixir-version: '1.11.3'
      - run: mix local.hex --force
      - run: mix local.rebar --force
      - run: mix deps.get
      - run: npm install
        working-directory: apps/explorer
      - run: npm install
        working-directory: apps/block_scout_web/assets
      - run: npm rebuild node-sass
        working-directory: apps/block_scout_web/assets
      - run: mix compile
      - run: make
        working-directory: "deps/libsecp256k1"
      - name: Build assets
        run: node node_modules/webpack/bin/webpack.js --mode development
        working-directory: "apps/block_scout_web/assets"
      - run: ./bin/install_chrome_headless.sh
      - name: prepare DB
        run: |
          mix ecto.create --quiet
          mix ecto.migrate
        env:
          # match POSTGRES_PASSWORD for postgres image below
          PGPASSWORD: postgres
          # match POSTGRES_USER for postgres image below
          PGUSER: postgres
      - name: coveralls
        run: mix coveralls.github
        env:
          GITHUB_TOKEN: ${{ secrets.GITHUB_TOKEN }}
          # match POSTGRES_PASSWORD for postgres image below
          PGPASSWORD: postgres
          # match POSTGRES_USER for postgres image below
          PGUSER: postgres
          ETHEREUM_JSONRPC_CASE: "EthereumJSONRPC.Case.Parity.Mox"
          ETHEREUM_JSONRPC_WEB_SOCKET_CASE: "EthereumJSONRPC.WebSocket.Case.Mox"
>>>>>>> 7d75236f659e1e080d56900fb02892200236e5e6
=======
          ETHEREUM_JSONRPC_WEB_SOCKET_CASE: "EthereumJSONRPC.WebSocket.Case.Mox"
>>>>>>> d802e674
<|MERGE_RESOLUTION|>--- conflicted
+++ resolved
@@ -419,74 +419,4 @@
           # match POSTGRES_USER for postgres image below
           PGUSER: postgres
           ETHEREUM_JSONRPC_CASE: "EthereumJSONRPC.Case.Parity.Mox"
-<<<<<<< HEAD
-          ETHEREUM_JSONRPC_WEB_SOCKET_CASE: "EthereumJSONRPC.WebSocket.Case.Mox"
-<<<<<<< HEAD
-
-=======
-  coveralls:
-    runs-on: ubuntu-18.04
-    services:
-      postgres:
-        image: postgres
-        env:
-          # Match apps/explorer/config/test.exs config :explorer, Explorer.Repo, database
-          POSTGRES_DB: explorer_test
-          # match PGPASSWORD for elixir image above
-          POSTGRES_PASSWORD: postgres
-          # match PGUSER for elixir image above
-          POSTGRES_USER: postgres
-        # Set health checks to wait until postgres has started
-        options: >-
-          --health-cmd pg_isready
-          --health-interval 10s
-          --health-timeout 5s
-          --health-retries 5
-        ports:
-          # Maps tcp port 5432 on service container to the host
-          - 5432:5432
-    steps:
-      - uses: actions/checkout@v2
-      - uses: actions/setup-elixir@v1
-        with:
-          otp-version: '23.2.7'
-          elixir-version: '1.11.3'
-      - run: mix local.hex --force
-      - run: mix local.rebar --force
-      - run: mix deps.get
-      - run: npm install
-        working-directory: apps/explorer
-      - run: npm install
-        working-directory: apps/block_scout_web/assets
-      - run: npm rebuild node-sass
-        working-directory: apps/block_scout_web/assets
-      - run: mix compile
-      - run: make
-        working-directory: "deps/libsecp256k1"
-      - name: Build assets
-        run: node node_modules/webpack/bin/webpack.js --mode development
-        working-directory: "apps/block_scout_web/assets"
-      - run: ./bin/install_chrome_headless.sh
-      - name: prepare DB
-        run: |
-          mix ecto.create --quiet
-          mix ecto.migrate
-        env:
-          # match POSTGRES_PASSWORD for postgres image below
-          PGPASSWORD: postgres
-          # match POSTGRES_USER for postgres image below
-          PGUSER: postgres
-      - name: coveralls
-        run: mix coveralls.github
-        env:
-          GITHUB_TOKEN: ${{ secrets.GITHUB_TOKEN }}
-          # match POSTGRES_PASSWORD for postgres image below
-          PGPASSWORD: postgres
-          # match POSTGRES_USER for postgres image below
-          PGUSER: postgres
-          ETHEREUM_JSONRPC_CASE: "EthereumJSONRPC.Case.Parity.Mox"
-          ETHEREUM_JSONRPC_WEB_SOCKET_CASE: "EthereumJSONRPC.WebSocket.Case.Mox"
->>>>>>> 7d75236f659e1e080d56900fb02892200236e5e6
-=======
-          ETHEREUM_JSONRPC_WEB_SOCKET_CASE: "EthereumJSONRPC.WebSocket.Case.Mox"
->>>>>>> d802e674
+          ETHEREUM_JSONRPC_WEB_SOCKET_CASE: "EthereumJSONRPC.WebSocket.Case.Mox"