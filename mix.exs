--- conflicted
+++ resolved
@@ -71,12 +71,6 @@
       {:tesla, "~> 1.3.3"},
       # Documentation
       {:ex_doc, "~> 0.19.0", only: [:dev]},
-<<<<<<< HEAD
-      {:mox, "~> 0.5"},
-      # Code coverage
-      {:excoveralls, "~> 0.13.3"},
-=======
->>>>>>> d802e674
       {:number, "~> 1.0.3"}
     ]
   end
